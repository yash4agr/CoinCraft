"""Teacher management router for CoinCraft."""

from typing import List, Optional
from datetime import datetime, timedelta, timezone
from fastapi import APIRouter, Depends, HTTPException, status
from sqlalchemy.ext.asyncio import AsyncSession
from sqlalchemy import select, func, and_, or_, desc
from sqlalchemy.orm import selectinload

from database import get_async_session
from auth import current_active_user, get_user_manager, UserManager
from models import (
    User,
    TeacherProfile,
    Class,
    ClassStudent,
    Module,
    ModuleSection,
    QuizQuestion,
    QuizOption,
    UserModuleProgress,
    ModuleClassAssignment,
    Transaction,
    Goal,
    Achievement,
    UserAchievement,
    ChildProfile,
)
from schemas import UserRead, TeacherDashboardResponse

router = APIRouter()


# Teacher-specific data models
class ClassSummary:
    def __init__(self, class_obj: Class, student_count: int, avg_performance: float):
        self.id = class_obj.id
        self.name = class_obj.name
        self.description = class_obj.description
        self.student_count = student_count
        self.avg_performance = avg_performance
        self.created_at = class_obj.created_at


class StudentSummary:
    def __init__(self, user: User, progress_data: dict):
        self.id = user.id
        self.name = user.name
        self.avatar = user.avatar_url
        self.performance = progress_data.get("performance", 0)
        self.needs_support = progress_data.get("needs_support", False)
        self.last_activity = progress_data.get("last_activity")
        self.progress = progress_data.get("progress", {})


class ModuleSummary:
    def __init__(self, module: Module, stats: dict):
        self.id = module.id
        self.title = module.title
        self.description = module.description
        self.difficulty = module.difficulty
        self.duration = module.estimated_duration
        self.category = module.category
        self.published = module.is_published
        self.completion_rate = stats.get("completion_rate", 0)
        self.avg_score = stats.get("avg_score", 0)


@router.get("/dashboard", response_model=TeacherDashboardResponse)
async def get_teacher_dashboard(
    current_user: User = Depends(current_active_user),
    session: AsyncSession = Depends(get_async_session),
):
    """Get teacher dashboard data including classes overview and analytics."""

    # Verify user is a teacher
    if current_user.role != "teacher":
        raise HTTPException(
            status_code=status.HTTP_403_FORBIDDEN,
            detail="Only teachers can access this endpoint",
        )

    # Get teacher profile
    teacher_stmt = select(TeacherProfile).where(
        TeacherProfile.user_id == current_user.id
    )
    teacher_result = await session.execute(teacher_stmt)
    teacher_profile = teacher_result.scalar_one_or_none()

    if not teacher_profile:
        teacher_profile = TeacherProfile(
            user_id=current_user.id, school_name="", grade_level="", subject=""
        )
        session.add(teacher_profile)
        await session.commit()

    # Get teacher's classes
    classes_stmt = select(Class).where(Class.teacher_id == teacher_profile.id)
    classes_result = await session.execute(classes_stmt)
    classes_data = classes_result.scalars().all()

    print(
        f"[BACKEND] Teacher Dashboard: Found {len(classes_data)} classes for teacher {current_user.id}"
    )

    classes = []
    total_students = 0
    total_performance = 0
    students_needing_support = 0

    for class_obj in classes_data:
        # Get students in this class
        students_stmt = select(ClassStudent).where(
            ClassStudent.class_id == class_obj.id
        )
        students_result = await session.execute(students_stmt)
        class_students = students_result.scalars().all()

        student_count = len(class_students)
        total_students += student_count

        # Calculate class performance
        class_performance = 0
        class_students_needing_support = 0

        if student_count > 0:
            for class_student in class_students:
                # Get student's overall performance
                student_user_stmt = select(User).where(
                    User.id == class_student.student_id
                )
                student_result = await session.execute(student_user_stmt)
                student_user = student_result.scalar_one_or_none()

                if student_user:
                    progress_stmt = select(UserModuleProgress).where(
                        UserModuleProgress.user_id == student_user.id
                    )
                    progress_result = await session.execute(progress_stmt)
                    student_progress = progress_result.scalars().all()

                    if student_progress:
                        completed_modules = [
                            p for p in student_progress if p.is_completed
                        ]
                        if completed_modules:
                            avg_score = sum(
                                p.score or 0 for p in completed_modules
                            ) / len(completed_modules)
                            class_performance += avg_score

                            if avg_score < 70:
                                class_students_needing_support += 1
                        else:
                            class_performance += 0
                    else:
                        class_performance += 0

            class_performance = (
                class_performance / student_count if student_count > 0 else 0
            )
            students_needing_support += class_students_needing_support

        total_performance += class_performance

        class_summary = {
            "id": class_obj.id,
            "name": class_obj.name,
            "description": class_obj.description,
            "student_count": student_count,
            "avg_performance": round(class_performance, 1),
            "students_needing_support": class_students_needing_support,
            "created_at": class_obj.created_at.isoformat(),
        }
        classes.append(class_summary)

    overall_avg_performance = total_performance / len(classes) if classes else 0

    return {
        "user": {
            "id": current_user.id,
            "name": current_user.name,
            "email": current_user.email,
            "role": current_user.role,
<<<<<<< HEAD
            "avatar_url": current_user.avatar_url,
            "created_at": current_user.created_at,
            "updated_at": current_user.updated_at,
            "is_active": current_user.is_active,
            "is_superuser": current_user.is_superuser,
            "is_verified": current_user.is_verified
=======
            "is_active": current_user.is_active,
            "is_superuser": current_user.is_superuser,
            "is_verified": current_user.is_verified,
            "avatar_url": current_user.avatar_url,
            "created_at": current_user.created_at.isoformat() if current_user.created_at else None,
            "updated_at": current_user.updated_at.isoformat() if current_user.updated_at else None,
>>>>>>> bf9db94b
        },
        "stats": {
            "total_classes": len(classes),
            "total_students": total_students,
            "avg_performance": round(overall_avg_performance, 1),
            "students_needing_support": students_needing_support,
            "school": teacher_profile.school_name,
            "grade_level": teacher_profile.grade_level,
            "subject": teacher_profile.subject,
        },
        "classes": classes,
<<<<<<< HEAD
        "recent_modules": [],  # TODO: Implement when modules are available
        "student_progress": []  # TODO: Implement when student progress tracking is available
=======
        "recent_modules": [],  # TODO: Implement recent modules functionality
        "student_progress": [],  # TODO: Implement student progress tracking
>>>>>>> bf9db94b
    }


@router.post("/classes", response_model=dict)
async def create_class(
    class_data: dict,
    current_user: User = Depends(current_active_user),
    session: AsyncSession = Depends(get_async_session),
):
    """Create a new class with students."""

    if current_user.role != "teacher":
        raise HTTPException(
            status_code=status.HTTP_403_FORBIDDEN,
            detail="Only teachers can create classes",
        )

    # Validate required fields
    if not class_data.get("name"):
        raise HTTPException(
            status_code=status.HTTP_400_BAD_REQUEST,
            detail="Class name is required"
        )

    # Get teacher profile
    teacher_stmt = select(TeacherProfile).where(
        TeacherProfile.user_id == current_user.id
    )
    teacher_result = await session.execute(teacher_stmt)
    teacher_profile = teacher_result.scalar_one_or_none()

    if not teacher_profile:
        raise HTTPException(
            status_code=status.HTTP_404_NOT_FOUND, detail="Teacher profile not found"
        )

    # Check if class name already exists for this teacher
    existing_class_stmt = select(Class).where(
        and_(Class.name == class_data["name"], Class.teacher_id == teacher_profile.id)
    )
    existing_class_result = await session.execute(existing_class_stmt)
    if existing_class_result.scalar_one_or_none():
        raise HTTPException(
            status_code=status.HTTP_400_BAD_REQUEST,
            detail=f"Class with name '{class_data['name']}' already exists"
        )

<<<<<<< HEAD
    try:
        # Create class (no class code needed)
        new_class = Class(
            name=class_data["name"],
            teacher_id=teacher_profile.id,
            description=class_data.get("description", ""),
            class_code="",  # No class code needed
            is_active=True,
        )
=======
    # Create class
    new_class = Class(
        name=class_data["name"],
        teacher_id=teacher_profile.id,
        description=class_data.get("description", ""),
        age_group=class_data["age_group"],  # Add age_group field
        class_code=class_code,
        is_active=True,
    )
>>>>>>> bf9db94b

        session.add(new_class)
        await session.flush()  # Get the ID without committing yet

        # Add students to the class if provided
        student_ids = class_data.get("student_ids", [])
        if student_ids:
            for student_id in student_ids:
                # Verify student exists and is a child
                student_stmt = select(User).where(
                    and_(User.id == student_id, User.role.in_(["younger_child", "older_child"]))
                )
                student_result = await session.execute(student_stmt)
                student = student_result.scalar_one_or_none()
                
                if student:
                    class_student = ClassStudent(
                        class_id=new_class.id,
                        student_id=student_id
                    )
                    session.add(class_student)

<<<<<<< HEAD
        await session.commit()

        print(f"[BACKEND] Created class: {new_class.name} (ID: {new_class.id}) with {len(student_ids)} students")

        return {
            "message": "Class created successfully",
            "class": {
                "id": new_class.id,
                "name": new_class.name,
                "description": new_class.description,
                "created_at": new_class.created_at.isoformat(),
                "student_count": len(student_ids)
            },
        }

    except Exception as e:
        await session.rollback()
        print(f"[BACKEND] Error creating class: {str(e)}")
        raise HTTPException(
            status_code=status.HTTP_500_INTERNAL_SERVER_ERROR,
            detail=f"Failed to create class: {str(e)}"
        )
=======
    return {
        "message": "Class created successfully",
        "class": {
            "id": new_class.id,
            "name": new_class.name,
            "description": new_class.description,
            "age_group": new_class.age_group,  # Include age_group in response
            "class_code": new_class.class_code,
            "created_at": new_class.created_at.isoformat(),
        },
    }
>>>>>>> bf9db94b


@router.get("/classes", response_model=List[dict])
async def get_teacher_classes(
    current_user: User = Depends(current_active_user),
    session: AsyncSession = Depends(get_async_session),
):
    """Get all classes for the teacher."""

    if current_user.role != "teacher":
        raise HTTPException(
            status_code=status.HTTP_403_FORBIDDEN,
            detail="Only teachers can view classes",
        )

    # Get teacher profile
    teacher_stmt = select(TeacherProfile).where(
        TeacherProfile.user_id == current_user.id
    )
    teacher_result = await session.execute(teacher_stmt)
    teacher_profile = teacher_result.scalar_one_or_none()

    if not teacher_profile:
        return []

    # Get classes
    classes_stmt = select(Class).where(Class.teacher_id == teacher_profile.id)
    classes_result = await session.execute(classes_stmt)
    classes = classes_result.scalars().all()

    classes_data = []
    for class_obj in classes:
        # Get student count
        students_stmt = select(ClassStudent).where(
            ClassStudent.class_id == class_obj.id
        )
        students_result = await session.execute(students_stmt)
        student_count = len(students_result.scalars().all())

        # Calculate average performance based on student module progress
        avg_performance = 0
        if student_count > 0:
            # Get all students in this class
            students_stmt = select(ClassStudent).where(
                ClassStudent.class_id == class_obj.id
            )
            students_result = await session.execute(students_stmt)
            students = students_result.scalars().all()

            total_performance = 0
            for student in students:
                # Get student's module progress
                progress_stmt = select(UserModuleProgress).where(
                    UserModuleProgress.user_id == student.student_id
                )
                progress_result = await session.execute(progress_stmt)
                progress_records = progress_result.scalars().all()

                # Calculate average score for this student
                if progress_records:
                    student_avg = sum(p.score or 0 for p in progress_records) / len(
                        progress_records
                    )
                    total_performance += student_avg

            avg_performance = (
                total_performance / student_count if student_count > 0 else 0
            )

        classes_data.append(
            {
                "id": class_obj.id,
                "name": class_obj.name,
                "description": class_obj.description,
<<<<<<< HEAD
=======
                "class_code": class_obj.class_code,
>>>>>>> bf9db94b
                "student_count": student_count,
                "avg_performance": avg_performance,
                "is_active": class_obj.is_active,
                "created_at": class_obj.created_at.isoformat(),
            }
        )

    return classes_data


@router.get("/classes/{class_id}", response_model=dict)
async def get_class_details(
    class_id: str,
    current_user: User = Depends(current_active_user),
    session: AsyncSession = Depends(get_async_session),
):
    """Get detailed information about a specific class."""

    if current_user.role != "teacher":
        raise HTTPException(
            status_code=status.HTTP_403_FORBIDDEN,
            detail="Only teachers can view class details",
        )

    # Get teacher profile
    teacher_stmt = select(TeacherProfile).where(
        TeacherProfile.user_id == current_user.id
    )
    teacher_result = await session.execute(teacher_stmt)
    teacher_profile = teacher_result.scalar_one_or_none()

    if not teacher_profile:
        raise HTTPException(
            status_code=status.HTTP_404_NOT_FOUND, detail="Teacher profile not found"
        )

    # Get class
    class_stmt = select(Class).where(
        and_(Class.id == class_id, Class.teacher_id == teacher_profile.id)
    )
    class_result = await session.execute(class_stmt)
    class_obj = class_result.scalar_one_or_none()

    if not class_obj:
        raise HTTPException(
            status_code=status.HTTP_404_NOT_FOUND, detail="Class not found"
        )

    # Get students in this class
    students_stmt = (
        select(ClassStudent, User)
        .join(User, ClassStudent.student_id == User.id)
        .where(ClassStudent.class_id == class_id)
    )
    students_result = await session.execute(students_stmt)
    students_data = students_result.all()

    students = []
    for class_student, user in students_data:
        progress_stmt = select(UserModuleProgress).where(
            UserModuleProgress.user_id == user.id
        )
        progress_result = await session.execute(progress_stmt)
        progress_data = progress_result.scalars().all()

        performance = 0
        needs_support = False
        if progress_data:
            completed_modules = [p for p in progress_data if p.is_completed]
            if completed_modules:
                performance = sum(p.score or 0 for p in completed_modules) / len(
                    completed_modules
                )
                needs_support = performance < 70

        students.append(
            {
                "id": user.id,
                "name": user.name,
                "avatar": user.avatar_url,
                "performance": round(performance, 1),
                "needs_support": needs_support,
                "last_activity": user.updated_at.isoformat(),
                "progress": {
                    str(p.module_id): {
                        "completed": p.is_completed,
                        "score": p.score or 0,
                        "time_spent": p.time_spent or 0,
                    }
                    for p in progress_data
                },
            }
        )

    return {
        "id": class_obj.id,
        "name": class_obj.name,
        "description": class_obj.description,
<<<<<<< HEAD
=======
        "class_code": class_obj.class_code,
>>>>>>> bf9db94b
        "students": students,
        "avg_performance": sum(s["performance"] for s in students) / len(students)
        if students
        else 0,
        "created_at": class_obj.created_at.isoformat(),
    }


@router.post("/classes/{class_id}/students", response_model=dict)
async def add_student_to_class(
    class_id: str,
    student_data: dict,
    current_user: User = Depends(current_active_user),
    session: AsyncSession = Depends(get_async_session),
):
    """Add a student to a class."""

    if current_user.role != "teacher":
        raise HTTPException(
            status_code=status.HTTP_403_FORBIDDEN,
            detail="Only teachers can add students to classes",
        )

    teacher_stmt = select(TeacherProfile).where(
        TeacherProfile.user_id == current_user.id
    )
    teacher_result = await session.execute(teacher_stmt)
    teacher_profile = teacher_result.scalar_one_or_none()

    if not teacher_profile:
        raise HTTPException(
            status_code=status.HTTP_404_NOT_FOUND, detail="Teacher profile not found"
        )

    class_stmt = select(Class).where(
        and_(Class.id == class_id, Class.teacher_id == teacher_profile.id)
    )
    class_result = await session.execute(class_stmt)
    class_obj = class_result.scalar_one_or_none()

    if not class_obj:
        raise HTTPException(
            status_code=status.HTTP_404_NOT_FOUND, detail="Class not found"
        )

    student_email = student_data.get("email")
    student_stmt = select(User).where(User.email == student_email)
    student_result = await session.execute(student_stmt)
    student = student_result.scalar_one_or_none()

    if not student:
        raise HTTPException(
            status_code=status.HTTP_404_NOT_FOUND, detail="Student not found"
        )

    existing_stmt = select(ClassStudent).where(
        and_(ClassStudent.class_id == class_id, ClassStudent.student_id == student.id)
    )
    existing_result = await session.execute(existing_stmt)
    existing = existing_result.scalar_one_or_none()

    if existing:
        raise HTTPException(
            status_code=status.HTTP_400_BAD_REQUEST,
            detail="Student is already in this class",
        )

    # Add student to class
    class_student = ClassStudent(class_id=class_id, student_id=student.id)

    session.add(class_student)
    await session.commit()

    return {
        "message": "Student added to class successfully",
        "student": {
            "id": student.id,
            "name": student.name,
            "email": student.email,
            "avatar": student.avatar_url,
        },
    }


@router.get("/classes/{class_id}/students", response_model=dict)
async def get_class_students(
    class_id: str,
    current_user: User = Depends(current_active_user),
    session: AsyncSession = Depends(get_async_session),
):
    """Get all students enrolled in a specific class."""
    
    if current_user.role != "teacher":
        raise HTTPException(
            status_code=status.HTTP_403_FORBIDDEN,
            detail="Only teachers can view class students",
        )

    # Get teacher profile
    teacher_stmt = select(TeacherProfile).where(
        TeacherProfile.user_id == current_user.id
    )
    teacher_result = await session.execute(teacher_stmt)
    teacher_profile = teacher_result.scalar_one_or_none()

    if not teacher_profile:
        raise HTTPException(
            status_code=status.HTTP_404_NOT_FOUND, detail="Teacher profile not found"
        )

    # Get class and verify teacher owns it
    class_stmt = select(Class).where(
        and_(Class.id == class_id, Class.teacher_id == teacher_profile.id)
    )
    class_result = await session.execute(class_stmt)
    class_obj = class_result.scalar_one_or_none()

    if not class_obj:
        raise HTTPException(
            status_code=status.HTTP_404_NOT_FOUND, detail="Class not found"
        )

    # Get students in this class
    students_stmt = (
        select(ClassStudent, User, ChildProfile)
        .join(User, ClassStudent.student_id == User.id)
        .join(ChildProfile, User.id == ChildProfile.user_id)
        .where(ClassStudent.class_id == class_id)
    )
    students_result = await session.execute(students_stmt)
    students_data = students_result.all()

    students = []
    for class_student, user, child_profile in students_data:
        students.append({
            "id": user.id,
            "name": user.name,
            "email": user.email,
            "role": user.role,
            "avatar": user.avatar_url,
            "age": child_profile.age if child_profile else None,
            "coins": child_profile.coins if child_profile else 0,
            "level": child_profile.level if child_profile else 1,
            "enrolled_at": class_student.enrolled_at.isoformat()
        })

    return {
        "class_id": class_id,
        "class_name": class_obj.name,
        "total_students": len(students),
        "students": students
    }


@router.post("/modules", response_model=dict)
async def create_module(
    module_data: dict,
    current_user: User = Depends(current_active_user),
    session: AsyncSession = Depends(get_async_session),
):
    """Create a new learning module with enhanced content (sections, activities, quiz)."""

    if current_user.role != "teacher":
        raise HTTPException(
            status_code=status.HTTP_403_FORBIDDEN,
            detail="Only teachers can create modules",
        )

    try:
        # Create module
        new_module = Module(
            title=module_data["title"],
            description=module_data["description"],
            category=module_data.get("category", "General"),
            difficulty=module_data.get("difficulty", "beginner"),
            estimated_duration=module_data.get("duration", 30),
            points_reward=module_data.get("points_reward", 0),
            created_by=current_user.id,
            is_published=module_data.get("published", False),
        )

        session.add(new_module)
        await session.flush()  # Get the module ID

        # Create sections if provided
        sections_data = []
        if "sections" in module_data and module_data["sections"]:
            for i, section_data in enumerate(module_data["sections"]):
                section = ModuleSection(
                    module_id=new_module.id,
                    title=section_data["title"],
                    type=section_data.get("type", "lesson"),
                    content=section_data.get("content", ""),
                    order_index=section_data.get("orderIndex", i + 1),
                    points_reward=0,
                )
                session.add(section)
                sections_data.append(
                    {
                        "title": section.title,
                        "type": section.type,
                        "content": section.content,
                        "duration": section_data.get("duration", ""),
                        "orderIndex": section.order_index,
                    }
                )

        quiz_data = []
        if "quiz" in module_data and module_data["quiz"]:
            # Create a quiz section first
            quiz_section = ModuleSection(
                module_id=new_module.id,
                title="Module Quiz",
                type="quiz",
                content="Knowledge check for this module",
                order_index=len(module_data.get("sections", [])) + 1,
                points_reward=0,
            )
            session.add(quiz_section)
            await session.flush()

            for i, question_data in enumerate(module_data["quiz"]):
                question = QuizQuestion(
                    section_id=quiz_section.id,
                    question_text=question_data["question"],
                    explanation=question_data.get("explanation", ""),
                    points=1,
                    order_index=i + 1,
                )
                session.add(question)
                await session.flush()

                # Create options
                options_data = []
                for j, option_data in enumerate(question_data.get("options", [])):
                    option = QuizOption(
                        question_id=question.id,
                        option_text=option_data["text"],
                        is_correct=option_data.get("isCorrect", False),
                        order_index=j + 1,
                    )
                    session.add(option)
                    options_data.append(
                        {"text": option.option_text, "isCorrect": option.is_correct}
                    )

                quiz_data.append(
                    {
                        "question": question.question_text,
                        "type": question_data.get("type", "multiple_choice"),
                        "options": options_data,
                        "explanation": question.explanation,
                    }
                )

        await session.commit()

        print(
            f"[BACKEND] Created enhanced module: {new_module.title} (ID: {new_module.id})"
        )
        print(f"[BACKEND] - Sections: {len(sections_data)}")
        print(f"[BACKEND] - Activities: {len(module_data.get('activities', []))}")
        print(f"[BACKEND] - Quiz questions: {len(quiz_data)}")

        return {
            "message": "Module created successfully",
            "module": {
                "id": new_module.id,
                "title": new_module.title,
                "description": new_module.description,
                "category": new_module.category,
                "difficulty": new_module.difficulty,
                "duration": new_module.estimated_duration,
                "ageGroup": module_data.get(
                    "targetAge", module_data.get("ageGroup", "Unknown")
                ),
                "skills": module_data.get("skills", module_data.get("keyTopics", [])),
                "points_reward": new_module.points_reward,
                "published": new_module.is_published,
                "created_at": new_module.created_at.isoformat(),
                "sections": sections_data,
                "activities": module_data.get("activities", []),
                "quiz": quiz_data,
                "learningObjectives": module_data.get("learningObjectives", []),
                "prerequisites": module_data.get("prerequisites", []),
                "keyTopics": module_data.get("keyTopics", []),
            },
        }

    except Exception as e:
        await session.rollback()
        print(f"[BACKEND] Error creating module: {str(e)}")
        raise HTTPException(
            status_code=status.HTTP_500_INTERNAL_SERVER_ERROR,
            detail=f"Failed to create module: {str(e)}",
        )


@router.get("/modules", response_model=List[dict])
async def get_teacher_modules(
    current_user: User = Depends(current_active_user),
    session: AsyncSession = Depends(get_async_session),
):
    """Get all modules created by the teacher."""

    if current_user.role != "teacher":
        raise HTTPException(
            status_code=status.HTTP_403_FORBIDDEN,
            detail="Only teachers can view modules",
        )

    modules_stmt = select(Module).where(Module.created_by == current_user.id)
    modules_result = await session.execute(modules_stmt)
    modules = modules_result.scalars().all()

    modules_data = []
    for module in modules:
        progress_stmt = select(UserModuleProgress).where(
            UserModuleProgress.module_id == module.id
        )
        progress_result = await session.execute(progress_stmt)
        progress_data = progress_result.scalars().all()

        completion_rate = 0
        avg_score = 0

        if progress_data:
            completed = [p for p in progress_data if p.is_completed]
            completion_rate = len(completed) / len(progress_data) * 100
            if completed:
                avg_score = sum(p.score or 0 for p in completed) / len(completed)

        sections_stmt = (
            select(ModuleSection)
            .where(
                and_(ModuleSection.module_id == module.id, ModuleSection.type != "quiz")
            )
            .order_by(ModuleSection.order_index)
        )
        sections_result = await session.execute(sections_stmt)
        sections = sections_result.scalars().all()

        sections_data = []
        for section in sections:
            sections_data.append(
                {
                    "title": section.title,
                    "type": section.type,
                    "content": section.content,
                    "duration": "10 minutes",
                    "orderIndex": section.order_index,
                }
            )

        # Get quiz questions
        quiz_stmt = select(ModuleSection).where(
            and_(ModuleSection.module_id == module.id, ModuleSection.type == "quiz")
        )
        quiz_section_result = await session.execute(quiz_stmt)
        quiz_section = quiz_section_result.scalar_one_or_none()

        quiz_data = []
        if quiz_section:
            questions_stmt = (
                select(QuizQuestion)
                .where(QuizQuestion.section_id == quiz_section.id)
                .order_by(QuizQuestion.order_index)
            )
            questions_result = await session.execute(questions_stmt)
            questions = questions_result.scalars().all()

            for question in questions:
                options_stmt = (
                    select(QuizOption)
                    .where(QuizOption.question_id == question.id)
                    .order_by(QuizOption.order_index)
                )
                options_result = await session.execute(options_stmt)
                options = options_result.scalars().all()

                options_data = []
                for option in options:
                    options_data.append(
                        {"text": option.option_text, "isCorrect": option.is_correct}
                    )

                quiz_data.append(
                    {
                        "question": question.question_text,
                        "type": "multiple_choice",  # Default type
                        "options": options_data,
                        "explanation": question.explanation or "",
                    }
                )

        modules_data.append(
            {
                "id": module.id,
                "title": module.title,
                "description": module.description,
                "category": module.category,
                "difficulty": module.difficulty,
                "duration": module.estimated_duration,
                "ageGroup": "Unknown",
                "skills": [],
                "points_reward": module.points_reward,
                "published": module.is_published,
                "completion_rate": round(completion_rate, 1),
                "avg_score": round(avg_score, 1),
                "created_at": module.created_at.isoformat(),
                "updated_at": module.updated_at.isoformat(),
                "sections": sections_data,
                "activities": [],
                "quiz": quiz_data,
                "learningObjectives": [],
                "prerequisites": [],
                "keyTopics": [],
            }
        )

    return modules_data


@router.post("/modules/{module_id}/assign", response_model=dict)
async def assign_module_to_class(
    module_id: str,
    assignment_data: dict,
    current_user: User = Depends(current_active_user),
    session: AsyncSession = Depends(get_async_session),
):
    """Assign a module to a specific class."""
    
    if current_user.role != "teacher":
        raise HTTPException(
            status_code=status.HTTP_403_FORBIDDEN,
            detail="Only teachers can assign modules",
        )

    # Get teacher profile
    teacher_stmt = select(TeacherProfile).where(
        TeacherProfile.user_id == current_user.id
    )
    teacher_result = await session.execute(teacher_stmt)
    teacher_profile = teacher_result.scalar_one_or_none()

    if not teacher_profile:
        raise HTTPException(
            status_code=status.HTTP_404_NOT_FOUND, detail="Teacher profile not found"
        )

    # Get the module
    module_stmt = select(Module).where(Module.id == module_id)
    module_result = await session.execute(module_stmt)
    module = module_result.scalar_one_or_none()

    if not module:
        raise HTTPException(
            status_code=status.HTTP_404_NOT_FOUND, detail="Module not found"
        )

    # Get the class and verify teacher owns it
    class_id = assignment_data.get("class_id")
    class_stmt = select(Class).where(
        and_(Class.id == class_id, Class.teacher_id == teacher_profile.id)
    )
    class_result = await session.execute(class_stmt)
    class_obj = class_result.scalar_one_or_none()

    if not class_obj:
        raise HTTPException(
            status_code=status.HTTP_404_NOT_FOUND, detail="Class not found"
        )

    # Get students in this class
    students_stmt = select(ClassStudent).where(ClassStudent.class_id == class_id)
    students_result = await session.execute(students_stmt)
    class_students = students_result.scalars().all()

    if not class_students:
        raise HTTPException(
            status_code=status.HTTP_400_BAD_REQUEST, detail="No students in this class"
        )

    try:
        # Create module assignments for each student
        assignments_created = 0
        
        # Convert due_date string to datetime if provided
        due_date_obj = None
        if assignment_data.get("due_date"):
            try:
                due_date_obj = datetime.fromisoformat(assignment_data["due_date"].replace('Z', '+00:00'))
            except ValueError:
                print(f"[BACKEND] Invalid due_date format: {assignment_data['due_date']}")
                due_date_obj = None
        
        # Create module-class assignment record
        module_class_assignment = ModuleClassAssignment(
            module_id=module_id,
            class_id=class_id,
            assigned_by=current_user.id,
            assigned_at=datetime.now(timezone.utc),
            due_date=due_date_obj
        )
        session.add(module_class_assignment)
        
        for class_student in class_students:
            # Check if assignment already exists
            existing_assignment = select(UserModuleProgress).where(
                and_(
                    UserModuleProgress.user_id == class_student.student_id,
                    UserModuleProgress.module_id == module_id
                )
            )
            existing_result = await session.execute(existing_assignment)
            
            if not existing_result.scalar_one_or_none():
                # Create new assignment
                print(f"[BACKEND] Creating UserModuleProgress for student {class_student.student_id} and module {module_id}")
                assignment = UserModuleProgress(
                    user_id=class_student.student_id,
                    module_id=module_id,
                    assigned_by=current_user.id,
                    assigned_at=datetime.now(timezone.utc),
                    due_date=due_date_obj,
                    status="assigned"
                )
                session.add(assignment)
                assignments_created += 1
                print(f"[BACKEND] Created assignment {assignment.id} for student {class_student.student_id}")
            else:
                print(f"[BACKEND] Assignment already exists for student {class_student.student_id} and module {module_id}")

        await session.commit()
        print(f"[BACKEND] Module {module.title} assigned to class {class_obj.name} for {assignments_created} students")
        print(f"[BACKEND] Total students in class: {len(class_students)}")

        return {
            "message": f"Module '{module.title}' assigned to class '{class_obj.name}' successfully",
            "module_id": module_id,
            "class_id": class_id,
            "students_assigned": assignments_created,
            "total_students": len(class_students)
        }

    except Exception as e:
        await session.rollback()
        print(f"[BACKEND] Error assigning module: {str(e)}")
        raise HTTPException(
            status_code=status.HTTP_500_INTERNAL_SERVER_ERROR,
            detail=f"Failed to assign module: {str(e)}"
        )


@router.get("/analytics/performance", response_model=dict)
async def get_performance_analytics(
    timeframe: str = "month",
    current_user: User = Depends(current_active_user),
    session: AsyncSession = Depends(get_async_session),
):
    """Get performance analytics for the teacher's classes."""

    if current_user.role != "teacher":
        raise HTTPException(
            status_code=status.HTTP_403_FORBIDDEN,
            detail="Only teachers can view analytics",
        )

    # Calculate timeframe
    now = datetime.now(timezone.utc)
    if timeframe == "week":
        start_date = now - timedelta(days=7)
    elif timeframe == "month":
        start_date = now - timedelta(days=30)
    elif timeframe == "quarter":
        start_date = now - timedelta(days=90)
    else:  # year
        start_date = now - timedelta(days=365)

    # Get teacher profile
    teacher_stmt = select(TeacherProfile).where(
        TeacherProfile.user_id == current_user.id
    )
    teacher_result = await session.execute(teacher_stmt)
    teacher_profile = teacher_result.scalar_one_or_none()

    if not teacher_profile:
        return {
            "overall_performance": 0,
            "class_performance": [],
            "student_progress": [],
            "module_completion": [],
        }

    # Get teacher's classes
    classes_stmt = select(Class).where(Class.teacher_id == teacher_profile.id)
    classes_result = await session.execute(classes_stmt)
    classes = classes_result.scalars().all()

    class_performance = []
    overall_performance = 0
    total_students = 0

    for class_obj in classes:
        # Get students in class
        students_stmt = select(ClassStudent).where(
            ClassStudent.class_id == class_obj.id
        )
        students_result = await session.execute(students_stmt)
        class_students = students_result.scalars().all()

        class_avg = 0
        if class_students:
            for class_student in class_students:
                progress_stmt = select(UserModuleProgress).where(
                    and_(
                        UserModuleProgress.user_id == class_student.student_id,
                        UserModuleProgress.completed_at >= start_date,
                    )
                )
                progress_result = await session.execute(progress_stmt)
                progress_data = progress_result.scalars().all()

                if progress_data:
                    completed = [p for p in progress_data if p.is_completed]
                    if completed:
                        student_avg = sum(p.score or 0 for p in completed) / len(
                            completed
                        )
                        class_avg += student_avg

            class_avg = class_avg / len(class_students) if class_students else 0
            total_students += len(class_students)

        overall_performance += class_avg

        class_performance.append(
            {
                "class_id": class_obj.id,
                "class_name": class_obj.name,
                "avg_performance": round(class_avg, 1),
                "student_count": len(class_students),
            }
        )

    overall_performance = overall_performance / len(classes) if classes else 0

    return {
        "overall_performance": round(overall_performance, 1),
        "class_performance": class_performance,
        "total_students": total_students,
        "timeframe": timeframe,
    }


<<<<<<< HEAD
@router.get("/students/available", response_model=List[dict])
async def get_available_students(
    current_user: User = Depends(current_active_user),
    session: AsyncSession = Depends(get_async_session),
):
    """Get all available students for teachers to select from when creating classes."""
    
    if current_user.role != "teacher":
        raise HTTPException(
            status_code=status.HTTP_403_FORBIDDEN,
            detail="Only teachers can access this endpoint",
        )
    
    # Get all users with child profiles (younger_child and older_child roles)
    stmt = select(User).join(ChildProfile, User.id == ChildProfile.user_id).where(
        User.role.in_(["younger_child", "older_child"])
    ).options(selectinload(User.child_profile))
    
    result = await session.execute(stmt)
    students = result.scalars().all()
    
    # Format student data for class creation
    available_students = []
    for student in students:
        child_profile = student.child_profile
        if child_profile:
            available_students.append({
                "id": student.id,
                "name": student.name,
                "age": child_profile.age,
                "role": student.role,  # "younger_child" or "older_child"
                "type": "Younger Child" if student.role == "younger_child" else "Older Child/Teen",
                "coins": child_profile.coins,
                "level": child_profile.level,
                "avatar": student.avatar_url
            })
    
    return available_students


@router.get("/students/{student_id}/modules/{module_id}/progress")
async def get_student_module_progress(
    student_id: str,
    module_id: str,
    current_user: User = Depends(current_active_user),
    session: AsyncSession = Depends(get_async_session),
):
    """Get a specific student's progress in a specific module."""
    
    print(f"[BACKEND] get_student_module_progress called for student {student_id} on module {module_id}")
    
    if current_user.role != "teacher":
        raise HTTPException(
            status_code=status.HTTP_403_FORBIDDEN,
            detail="Only teachers can access this endpoint",
        )
    
    # Get teacher profile first
    teacher_stmt = select(TeacherProfile).where(TeacherProfile.user_id == current_user.id)
    teacher_result = await session.execute(teacher_stmt)
    teacher_profile = teacher_result.scalar_one_or_none()
    
    if not teacher_profile:
        raise HTTPException(
            status_code=status.HTTP_404_NOT_FOUND, 
            detail="Teacher profile not found"
        )
    
    # Verify the teacher has access to this student (through classes)
    student_access_stmt = select(ClassStudent).join(Class).where(
        and_(
            ClassStudent.student_id == student_id,
            Class.teacher_id == teacher_profile.id  # Use teacher_profile.id, not current_user.id
        )
    )
    student_access_result = await session.execute(student_access_stmt)
    
    print(f"[BACKEND] Checking access for teacher {current_user.id} (profile: {teacher_profile.id}) to student {student_id}")
    print(f"[BACKEND] SQL query: SELECT ClassStudent.* FROM class_students ClassStudent JOIN classes Class ON ClassStudent.class_id = Class.id WHERE ClassStudent.student_id = '{student_id}' AND Class.teacher_id = '{teacher_profile.id}'")
    
    if not student_access_result.scalar_one_or_none():
        print(f"[BACKEND] Teacher {current_user.id} (profile: {teacher_profile.id}) doesn't have access to student {student_id}")
        print(f"[BACKEND] Checking if student {student_id} is in any of teacher's classes...")
        
        # Let's also check what classes the teacher has
        teacher_classes_stmt = select(Class).where(Class.teacher_id == teacher_profile.id)
        teacher_classes_result = await session.execute(teacher_classes_stmt)
        teacher_classes = teacher_classes_result.scalars().all()
        print(f"[BACKEND] Teacher has classes: {[c.name for c in teacher_classes]}")
        
        # Check what students are in the teacher's classes
        for cls in teacher_classes:
            students_stmt = select(ClassStudent).where(ClassStudent.class_id == cls.id)
            students_result = await session.execute(students_stmt)
            students = students_result.scalars().all()
            print(f"[BACKEND] Class '{cls.name}' has students: {[s.student_id for s in students]}")
        
        raise HTTPException(
            status_code=status.HTTP_403_FORBIDDEN,
            detail="You don't have access to this student's progress",
        )
    
    print(f"[BACKEND] Teacher {current_user.id} has access to student {student_id}")
    
    # Get the student's progress in this module
    progress_stmt = select(UserModuleProgress).where(
        and_(
            UserModuleProgress.user_id == student_id,
            UserModuleProgress.module_id == module_id
        )
    )
    
    progress_result = await session.execute(progress_stmt)
    progress = progress_result.scalar_one_or_none()
    
    print(f"[BACKEND] Found progress record: {progress}")
    
    if not progress:
        print(f"[BACKEND] No progress record found, returning default values")
        return {
            "status": "not_started",
            "progress_percentage": 0,
            "score": None,
            "started_at": None,
            "completed_at": None,
            "time_spent": 0
        }
    
    result = {
        "status": progress.status,
        "progress_percentage": progress.progress_percentage,
        "score": progress.score,
        "started_at": progress.started_at.isoformat() if progress.started_at else None,
        "completed_at": progress.completed_at.isoformat() if progress.completed_at else None,
        "time_spent": progress.time_spent
    }
    
    print(f"[BACKEND] Returning progress data: {result}")
    return result


@router.get("/classes/{class_id}/assigned-modules", response_model=List[dict])
async def get_modules_assigned_to_class(
    class_id: str,
    current_user: User = Depends(current_active_user),
    session: AsyncSession = Depends(get_async_session),
):
    """Get all modules assigned to a specific class."""
    
    if current_user.role != "teacher":
        raise HTTPException(
            status_code=status.HTTP_403_FORBIDDEN,
            detail="Only teachers can access this endpoint",
        )
    
    # Get teacher profile
    teacher_stmt = select(TeacherProfile).where(
        TeacherProfile.user_id == current_user.id
    )
    teacher_result = await session.execute(teacher_stmt)
    teacher_profile = teacher_result.scalar_one_or_none()

    if not teacher_profile:
        raise HTTPException(
            status_code=status.HTTP_404_NOT_FOUND, detail="Teacher profile not found"
        )
    
    # Verify the teacher owns this class
    class_stmt = select(Class).where(
        and_(Class.id == class_id, Class.teacher_id == teacher_profile.id)
    )
    class_result = await session.execute(class_stmt)
    class_obj = class_result.scalar_one_or_none()

    if not class_obj:
        raise HTTPException(
            status_code=status.HTTP_404_NOT_FOUND, detail="Class not found"
        )
    
    # Get modules assigned to this class
    stmt = select(ModuleClassAssignment).where(
        and_(
            ModuleClassAssignment.class_id == class_id,
            ModuleClassAssignment.is_active == True
        )
    ).options(selectinload(ModuleClassAssignment.module))
    
    result = await session.execute(stmt)
    assignments = result.scalars().all()
    
    # Format module data for frontend
    modules_data = []
    for assignment in assignments:
        if assignment.module:
            modules_data.append({
                "id": assignment.module.id,
                "title": assignment.module.title,
                "description": assignment.module.description,
                "difficulty": assignment.module.difficulty,
                "category": assignment.module.category,
                "assigned_at": assignment.assigned_at.isoformat() if assignment.assigned_at else None,
                "due_date": assignment.due_date.isoformat() if assignment.due_date else None
            })
    
    return modules_data
=======
@router.get("/search-students")
async def search_students(
    query: str = "",  # Make query optional with default empty string
    age_group: Optional[str] = None,  # Add age_group parameter
    current_user: User = Depends(current_active_user),
    session: AsyncSession = Depends(get_async_session),
):
    """Search for students by name that can be added to classes."""
    if current_user.role != "teacher":
        raise HTTPException(
            status_code=status.HTTP_403_FORBIDDEN, 
            detail="Only teachers can search for students"
        )
    
    try:
        # First get the teacher's profile ID
        teacher_profile_stmt = select(TeacherProfile).where(
            TeacherProfile.user_id == current_user.id
        )
        teacher_profile_result = await session.execute(teacher_profile_stmt)
        teacher_profile = teacher_profile_result.scalar_one_or_none()
        
        if not teacher_profile:
            raise HTTPException(
                status_code=status.HTTP_404_NOT_FOUND,
                detail="Teacher profile not found"
            )
        
        # Determine which student roles to include based on age_group
        if age_group == "8-10":
            student_roles = ["younger_child"]
        elif age_group == "11-14":
            student_roles = ["older_child"]
        else:
            # If no age_group specified, include both
            student_roles = ["younger_child", "older_child"]
        
        # Get students that are not already in any of the teacher's classes
        base_stmt = select(User).where(
            and_(
                User.is_active == True,
                User.role.in_(student_roles),  # Filter by compatible age group
                User.id.notin_(
                    select(ClassStudent.student_id).join(Class).where(
                        Class.teacher_id == teacher_profile.id
                    )
                )
            )
        )
        
        # If query is provided, add name filter
        if query.strip():
            search_query = f"%{query.strip()}%"
            base_stmt = base_stmt.where(User.name.ilike(search_query))
        
        # Limit results to prevent overwhelming
        stmt = base_stmt.limit(50)
        
        result = await session.execute(stmt)
        students = result.scalars().all()
        
        # Format student data
        student_list = []
        for student in students:
            student_list.append({
                "id": student.id,
                "name": student.name,
                "email": student.email,
                "avatar": student.avatar_url,
                "created_at": student.created_at.isoformat()
            })
        
        return {
            "students": student_list,
            "total": len(student_list)
        }
        
    except Exception as e:
        print(f"BACKEND ERROR in search_students: {e}")
        raise HTTPException(
            status_code=status.HTTP_500_INTERNAL_SERVER_ERROR, 
            detail="Failed to search students"
        )
>>>>>>> bf9db94b
<|MERGE_RESOLUTION|>--- conflicted
+++ resolved
@@ -182,21 +182,13 @@
             "name": current_user.name,
             "email": current_user.email,
             "role": current_user.role,
-<<<<<<< HEAD
-            "avatar_url": current_user.avatar_url,
-            "created_at": current_user.created_at,
-            "updated_at": current_user.updated_at,
-            "is_active": current_user.is_active,
-            "is_superuser": current_user.is_superuser,
-            "is_verified": current_user.is_verified
-=======
+
             "is_active": current_user.is_active,
             "is_superuser": current_user.is_superuser,
             "is_verified": current_user.is_verified,
             "avatar_url": current_user.avatar_url,
             "created_at": current_user.created_at.isoformat() if current_user.created_at else None,
             "updated_at": current_user.updated_at.isoformat() if current_user.updated_at else None,
->>>>>>> bf9db94b
         },
         "stats": {
             "total_classes": len(classes),
@@ -208,13 +200,9 @@
             "subject": teacher_profile.subject,
         },
         "classes": classes,
-<<<<<<< HEAD
-        "recent_modules": [],  # TODO: Implement when modules are available
-        "student_progress": []  # TODO: Implement when student progress tracking is available
-=======
+
         "recent_modules": [],  # TODO: Implement recent modules functionality
         "student_progress": [],  # TODO: Implement student progress tracking
->>>>>>> bf9db94b
     }
 
 
@@ -262,17 +250,6 @@
             detail=f"Class with name '{class_data['name']}' already exists"
         )
 
-<<<<<<< HEAD
-    try:
-        # Create class (no class code needed)
-        new_class = Class(
-            name=class_data["name"],
-            teacher_id=teacher_profile.id,
-            description=class_data.get("description", ""),
-            class_code="",  # No class code needed
-            is_active=True,
-        )
-=======
     # Create class
     new_class = Class(
         name=class_data["name"],
@@ -282,7 +259,6 @@
         class_code=class_code,
         is_active=True,
     )
->>>>>>> bf9db94b
 
         session.add(new_class)
         await session.flush()  # Get the ID without committing yet
@@ -305,30 +281,7 @@
                     )
                     session.add(class_student)
 
-<<<<<<< HEAD
-        await session.commit()
-
-        print(f"[BACKEND] Created class: {new_class.name} (ID: {new_class.id}) with {len(student_ids)} students")
-
-        return {
-            "message": "Class created successfully",
-            "class": {
-                "id": new_class.id,
-                "name": new_class.name,
-                "description": new_class.description,
-                "created_at": new_class.created_at.isoformat(),
-                "student_count": len(student_ids)
-            },
-        }
-
-    except Exception as e:
-        await session.rollback()
-        print(f"[BACKEND] Error creating class: {str(e)}")
-        raise HTTPException(
-            status_code=status.HTTP_500_INTERNAL_SERVER_ERROR,
-            detail=f"Failed to create class: {str(e)}"
-        )
-=======
+
     return {
         "message": "Class created successfully",
         "class": {
@@ -340,7 +293,6 @@
             "created_at": new_class.created_at.isoformat(),
         },
     }
->>>>>>> bf9db94b
 
 
 @router.get("/classes", response_model=List[dict])
@@ -415,10 +367,7 @@
                 "id": class_obj.id,
                 "name": class_obj.name,
                 "description": class_obj.description,
-<<<<<<< HEAD
-=======
                 "class_code": class_obj.class_code,
->>>>>>> bf9db94b
                 "student_count": student_count,
                 "avg_performance": avg_performance,
                 "is_active": class_obj.is_active,
@@ -517,10 +466,8 @@
         "id": class_obj.id,
         "name": class_obj.name,
         "description": class_obj.description,
-<<<<<<< HEAD
-=======
+
         "class_code": class_obj.class_code,
->>>>>>> bf9db94b
         "students": students,
         "avg_performance": sum(s["performance"] for s in students) / len(students)
         if students
@@ -1176,213 +1123,7 @@
     }
 
 
-<<<<<<< HEAD
-@router.get("/students/available", response_model=List[dict])
-async def get_available_students(
-    current_user: User = Depends(current_active_user),
-    session: AsyncSession = Depends(get_async_session),
-):
-    """Get all available students for teachers to select from when creating classes."""
-    
-    if current_user.role != "teacher":
-        raise HTTPException(
-            status_code=status.HTTP_403_FORBIDDEN,
-            detail="Only teachers can access this endpoint",
-        )
-    
-    # Get all users with child profiles (younger_child and older_child roles)
-    stmt = select(User).join(ChildProfile, User.id == ChildProfile.user_id).where(
-        User.role.in_(["younger_child", "older_child"])
-    ).options(selectinload(User.child_profile))
-    
-    result = await session.execute(stmt)
-    students = result.scalars().all()
-    
-    # Format student data for class creation
-    available_students = []
-    for student in students:
-        child_profile = student.child_profile
-        if child_profile:
-            available_students.append({
-                "id": student.id,
-                "name": student.name,
-                "age": child_profile.age,
-                "role": student.role,  # "younger_child" or "older_child"
-                "type": "Younger Child" if student.role == "younger_child" else "Older Child/Teen",
-                "coins": child_profile.coins,
-                "level": child_profile.level,
-                "avatar": student.avatar_url
-            })
-    
-    return available_students
-
-
-@router.get("/students/{student_id}/modules/{module_id}/progress")
-async def get_student_module_progress(
-    student_id: str,
-    module_id: str,
-    current_user: User = Depends(current_active_user),
-    session: AsyncSession = Depends(get_async_session),
-):
-    """Get a specific student's progress in a specific module."""
-    
-    print(f"[BACKEND] get_student_module_progress called for student {student_id} on module {module_id}")
-    
-    if current_user.role != "teacher":
-        raise HTTPException(
-            status_code=status.HTTP_403_FORBIDDEN,
-            detail="Only teachers can access this endpoint",
-        )
-    
-    # Get teacher profile first
-    teacher_stmt = select(TeacherProfile).where(TeacherProfile.user_id == current_user.id)
-    teacher_result = await session.execute(teacher_stmt)
-    teacher_profile = teacher_result.scalar_one_or_none()
-    
-    if not teacher_profile:
-        raise HTTPException(
-            status_code=status.HTTP_404_NOT_FOUND, 
-            detail="Teacher profile not found"
-        )
-    
-    # Verify the teacher has access to this student (through classes)
-    student_access_stmt = select(ClassStudent).join(Class).where(
-        and_(
-            ClassStudent.student_id == student_id,
-            Class.teacher_id == teacher_profile.id  # Use teacher_profile.id, not current_user.id
-        )
-    )
-    student_access_result = await session.execute(student_access_stmt)
-    
-    print(f"[BACKEND] Checking access for teacher {current_user.id} (profile: {teacher_profile.id}) to student {student_id}")
-    print(f"[BACKEND] SQL query: SELECT ClassStudent.* FROM class_students ClassStudent JOIN classes Class ON ClassStudent.class_id = Class.id WHERE ClassStudent.student_id = '{student_id}' AND Class.teacher_id = '{teacher_profile.id}'")
-    
-    if not student_access_result.scalar_one_or_none():
-        print(f"[BACKEND] Teacher {current_user.id} (profile: {teacher_profile.id}) doesn't have access to student {student_id}")
-        print(f"[BACKEND] Checking if student {student_id} is in any of teacher's classes...")
-        
-        # Let's also check what classes the teacher has
-        teacher_classes_stmt = select(Class).where(Class.teacher_id == teacher_profile.id)
-        teacher_classes_result = await session.execute(teacher_classes_stmt)
-        teacher_classes = teacher_classes_result.scalars().all()
-        print(f"[BACKEND] Teacher has classes: {[c.name for c in teacher_classes]}")
-        
-        # Check what students are in the teacher's classes
-        for cls in teacher_classes:
-            students_stmt = select(ClassStudent).where(ClassStudent.class_id == cls.id)
-            students_result = await session.execute(students_stmt)
-            students = students_result.scalars().all()
-            print(f"[BACKEND] Class '{cls.name}' has students: {[s.student_id for s in students]}")
-        
-        raise HTTPException(
-            status_code=status.HTTP_403_FORBIDDEN,
-            detail="You don't have access to this student's progress",
-        )
-    
-    print(f"[BACKEND] Teacher {current_user.id} has access to student {student_id}")
-    
-    # Get the student's progress in this module
-    progress_stmt = select(UserModuleProgress).where(
-        and_(
-            UserModuleProgress.user_id == student_id,
-            UserModuleProgress.module_id == module_id
-        )
-    )
-    
-    progress_result = await session.execute(progress_stmt)
-    progress = progress_result.scalar_one_or_none()
-    
-    print(f"[BACKEND] Found progress record: {progress}")
-    
-    if not progress:
-        print(f"[BACKEND] No progress record found, returning default values")
-        return {
-            "status": "not_started",
-            "progress_percentage": 0,
-            "score": None,
-            "started_at": None,
-            "completed_at": None,
-            "time_spent": 0
-        }
-    
-    result = {
-        "status": progress.status,
-        "progress_percentage": progress.progress_percentage,
-        "score": progress.score,
-        "started_at": progress.started_at.isoformat() if progress.started_at else None,
-        "completed_at": progress.completed_at.isoformat() if progress.completed_at else None,
-        "time_spent": progress.time_spent
-    }
-    
-    print(f"[BACKEND] Returning progress data: {result}")
-    return result
-
-
-@router.get("/classes/{class_id}/assigned-modules", response_model=List[dict])
-async def get_modules_assigned_to_class(
-    class_id: str,
-    current_user: User = Depends(current_active_user),
-    session: AsyncSession = Depends(get_async_session),
-):
-    """Get all modules assigned to a specific class."""
-    
-    if current_user.role != "teacher":
-        raise HTTPException(
-            status_code=status.HTTP_403_FORBIDDEN,
-            detail="Only teachers can access this endpoint",
-        )
-    
-    # Get teacher profile
-    teacher_stmt = select(TeacherProfile).where(
-        TeacherProfile.user_id == current_user.id
-    )
-    teacher_result = await session.execute(teacher_stmt)
-    teacher_profile = teacher_result.scalar_one_or_none()
-
-    if not teacher_profile:
-        raise HTTPException(
-            status_code=status.HTTP_404_NOT_FOUND, detail="Teacher profile not found"
-        )
-    
-    # Verify the teacher owns this class
-    class_stmt = select(Class).where(
-        and_(Class.id == class_id, Class.teacher_id == teacher_profile.id)
-    )
-    class_result = await session.execute(class_stmt)
-    class_obj = class_result.scalar_one_or_none()
-
-    if not class_obj:
-        raise HTTPException(
-            status_code=status.HTTP_404_NOT_FOUND, detail="Class not found"
-        )
-    
-    # Get modules assigned to this class
-    stmt = select(ModuleClassAssignment).where(
-        and_(
-            ModuleClassAssignment.class_id == class_id,
-            ModuleClassAssignment.is_active == True
-        )
-    ).options(selectinload(ModuleClassAssignment.module))
-    
-    result = await session.execute(stmt)
-    assignments = result.scalars().all()
-    
-    # Format module data for frontend
-    modules_data = []
-    for assignment in assignments:
-        if assignment.module:
-            modules_data.append({
-                "id": assignment.module.id,
-                "title": assignment.module.title,
-                "description": assignment.module.description,
-                "difficulty": assignment.module.difficulty,
-                "category": assignment.module.category,
-                "assigned_at": assignment.assigned_at.isoformat() if assignment.assigned_at else None,
-                "due_date": assignment.due_date.isoformat() if assignment.due_date else None
-            })
-    
-    return modules_data
-=======
+
 @router.get("/search-students")
 async def search_students(
     query: str = "",  # Make query optional with default empty string
@@ -1465,5 +1206,4 @@
         raise HTTPException(
             status_code=status.HTTP_500_INTERNAL_SERVER_ERROR, 
             detail="Failed to search students"
-        )
->>>>>>> bf9db94b
+        )