--- conflicted
+++ resolved
@@ -150,7 +150,6 @@
         max_level = max(max_level, child_profile.level)
         max_streak = max(max_streak, child_profile.streak_days)
 
-<<<<<<< HEAD
         # Add child as summary including age
         children_list.append({
             "id": user.id,
@@ -165,14 +164,6 @@
             "is_verified": user.is_verified,
             "age": child_profile.age
         })
-=======
-        # Add child as UserWithProfilesRead object with profile data
-        child_with_profile = UserWithProfilesRead.model_validate({
-            **user.__dict__,
-            "child_profile": ChildProfileRead.model_validate(child_profile)
-        })
-        children_list.append(child_with_profile)
->>>>>>> 65e429be
 
     # Get recent transactions for the family
     if children_data:
