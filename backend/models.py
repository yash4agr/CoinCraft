--- conflicted
+++ resolved
@@ -429,8 +429,7 @@
     price = Column(Integer, nullable=False)
     category = Column(String(100), nullable=True)
     emoji = Column(String(10), nullable=True)
-<<<<<<< HEAD
-    created_at = Column(DateTime, default=datetime.utcnow) 
+    created_at = Column(DateTime, default=datetime.now(timezone.utc)) 
     owners = relationship("UserOwnedItem", back_populates="shop_item", cascade="all, delete")
 
 
@@ -447,8 +446,4 @@
     activity = relationship("Activity")
 
     def __repr__(self):
-        return f"<UserActivity(user_id={self.user_id}, activity_id={self.activity_id})>"
-=======
-    created_at = Column(DateTime, default=datetime.now(timezone.utc)) 
-    owners = relationship("UserOwnedItem", back_populates="shop_item", cascade="all, delete")
->>>>>>> 997c4a12
+        return f"<UserActivity(user_id={self.user_id}, activity_id={self.activity_id})>"