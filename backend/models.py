--- conflicted
+++ resolved
@@ -314,12 +314,9 @@
     name = Column(String(200), nullable=False)
     teacher_id = Column(String, ForeignKey("teacher_profiles.id"))
     description = Column(Text, nullable=True)
-<<<<<<< HEAD
-    class_code = Column(String(20))  # removed unique constraint
-=======
+
     age_group = Column(String(20), nullable=False)  # "8-10" or "11-14"
     class_code = Column(String(20), unique=True)  # for students to join
->>>>>>> bf9db94b
     is_active = Column(Boolean, default=True)
     created_at = Column(DateTime, default=datetime.now(timezone.utc))
     
