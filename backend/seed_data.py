"""Seed initial data for CoinCraft application."""

import asyncio
from datetime import datetime, timedelta
<<<<<<< HEAD
=======

from database import create_db_and_tables, get_async_session
from models import (
    User, ChildProfile, ParentProfile, TeacherProfile, Goal, Transaction,
    Achievement, Module, ShopItem, UserOwnedItem
)
from sqlalchemy import delete
from auth import get_user_db, get_user_manager
from schemas import UserCreate
from fastapi_users import exceptions
>>>>>>> 997c4a12

from database import create_db_and_tables, get_async_session, engine
from models import (
    User, ChildProfile, ParentProfile, TeacherProfile, Goal, Transaction,
    Achievement, Module, ShopItem, UserOwnedItem, Activity, UserActivity
)
from sqlalchemy import delete, select
from auth import get_user_db, get_user_manager
from schemas import UserCreate
from fastapi_users import exceptions

from sqlalchemy import inspect
async def check_columns():
    async with engine.begin() as conn:
        def do_inspect(sync_conn):
            insp = inspect(sync_conn)
            cols = insp.get_columns("activities")
            for col in cols:
                print(col["name"], col["type"])
        await conn.run_sync(do_inspect)

# Run it (e.g. in an async context)
import asyncio
asyncio.run(check_columns())

async def seed_data():
    """Seed initial data for development."""
    print("Creating database tables...")
    await create_db_and_tables()
    
    async for session in get_async_session():
        try:
            print("Seeding initial data...")
            
            # Get user manager
            user_db = await get_user_db(session).__anext__()
            user_manager = await get_user_manager(user_db).__anext__()
            
            # Create demo users
            
            # 1. Parent user
            try:
                parent_user = await user_manager.create(UserCreate(
                    email="sarah@demo.com",
                    password="demo123",
                    name="Sarah Johnson",
                    role="parent",
                    avatar_url="👩‍💼"
                ))
                print("Created parent user")
            except exceptions.UserAlreadyExists:
                print("Parent user already exists, skipping...")
                parent_user = await user_manager.get_by_email("sarah@demo.com")
            
            # Create parent profile if it doesn't exist
<<<<<<< HEAD
=======
            from sqlalchemy import select
>>>>>>> 997c4a12
            existing_profile_stmt = select(ParentProfile).where(ParentProfile.user_id == parent_user.id)
            existing_profile_result = await session.execute(existing_profile_stmt)
            existing_parent_profile = existing_profile_result.scalar_one_or_none()
            
            if not existing_parent_profile:
                parent_profile = ParentProfile(
                    user_id=parent_user.id,
                    exchange_rate=0.10,
                    auto_approval_limit=50,
                    require_approval=True
                )
                session.add(parent_profile)
                print("Created parent profile")
            else:
                print("Parent profile already exists, skipping...")
            
            # 2. Teacher user
            try:
                teacher_user = await user_manager.create(UserCreate(
                    email="teacher@demo.com",
                    password="demo123",
                    name="Mrs. Wilson",
                    role="teacher",
                    avatar_url="👩‍🏫"
                ))
                print("Created teacher user")
            except exceptions.UserAlreadyExists:
                print("Teacher user already exists, skipping...")
                teacher_user = await user_manager.get_by_email("teacher@demo.com")
            
            # Create teacher profile if it doesn't exist
            existing_teacher_stmt = select(TeacherProfile).where(TeacherProfile.user_id == teacher_user.id)
            existing_teacher_result = await session.execute(existing_teacher_stmt)
            existing_teacher_profile = existing_teacher_result.scalar_one_or_none()
            
            if not existing_teacher_profile:
                teacher_profile = TeacherProfile(
                    user_id=teacher_user.id,
                    school_name="Financial Literacy Academy",
                    grade_level="4-6",
                    subject="Financial Education"
                )
                session.add(teacher_profile)
                print("Created teacher profile")
            else:
                print("Teacher profile already exists, skipping...")
            
            # 3. Younger child user
            try:
                child1_user = await user_manager.create(UserCreate(
                    email="luna@demo.com",
                    password="demo123",
                    name="Luna Smith",
                    role="younger_child",
                    avatar_url="🦸‍♀️"
                ))
                print("Created younger child user")
            except exceptions.UserAlreadyExists:
                print("Younger child user already exists, skipping...")
                child1_user = await user_manager.get_by_email("luna@demo.com")
            
            # Create child profile if it doesn't exist
            existing_child1_stmt = select(ChildProfile).where(ChildProfile.user_id == child1_user.id)
            existing_child1_result = await session.execute(existing_child1_stmt)
            existing_child1_profile = existing_child1_result.scalar_one_or_none()
            
            if not existing_child1_profile:
                child1_profile = ChildProfile(
                    user_id=child1_user.id,
                    age=9,
                    coins=135,
                    level=3,
                    streak_days=7,
                    parent_id=parent_user.id,
                    last_activity_date=datetime.utcnow()
                )
                session.add(child1_profile)
                print("Created child1 profile (Luna)")
            else:
                print("ℹChild1 profile (Luna) already exists, skipping...")
            
            # 4. Older child user
            try:
                child2_user = await user_manager.create(UserCreate(
                    email="harry@demo.com",
                    password="demo123",
                    name="Harry Johnson",
                    role="older_child",
                    avatar_url="🧙‍♂️"
                ))
                print("Created older child user")
            except exceptions.UserAlreadyExists:
                print("Older child user already exists, skipping...")
                child2_user = await user_manager.get_by_email("harry@demo.com")
            
            # Create child profile if it doesn't exist
            existing_child2_stmt = select(ChildProfile).where(ChildProfile.user_id == child2_user.id)
            existing_child2_result = await session.execute(existing_child2_stmt)
            existing_child2_profile = existing_child2_result.scalar_one_or_none()
            
            if not existing_child2_profile:
                child2_profile = ChildProfile(
                    user_id=child2_user.id,
                    age=14,
                    coins=245,
                    level=5,
                    streak_days=12,
                    parent_id=parent_user.id,
                    last_activity_date=datetime.utcnow()
                )
                session.add(child2_profile)
                print("Created child2 profile (Harry)")
            else:
                print("Child2 profile (Harry) already exists, skipping...")
            
            await session.execute(delete(Goal))
            # Create some goals
            goals_data = [
                {
                    "user_id": child1_user.id,
                    "title": "New Bike",
                    "description": "Save for a cool new bicycle",
                    "target_amount": 100,
                    "current_amount": 35,
                    "icon": "ri-bike-line",
                    "color": "blue"
                },
                {
                    "user_id": child1_user.id,
                    "title": "Video Game",
                    "description": "New adventure game",
                    "target_amount": 60,
                    "current_amount": 10,
                    "icon": "ri-gamepad-line",
                    "color": "green"
                },
                {
                    "user_id": child2_user.id,
                    "title": "Laptop",
                    "description": "Save for a laptop for school",
                    "target_amount": 500,
                    "current_amount": 120,
                    "icon": "ri-computer-line",
                    "color": "purple"
                }
            ]
            
            for goal_data in goals_data:
                goal = Goal(**goal_data)
                session.add(goal)
            
            await session.execute(delete(Achievement))
            # Create some achievements
            achievements_data = [
                {
                    "title": "First Steps",
                    "description": "Completed your first lesson!",
                    "icon": "ri-foot-print-line",
                    "rarity": "common",
                    "points_reward": 10
                },
                {
                    "title": "Coin Collector",
                    "description": "Earned your first 50 coins",
                    "icon": "ri-coins-line",
                    "rarity": "uncommon",
                    "points_reward": 20
                },
                {
                    "title": "Smart Saver",
                    "description": "Saved money for 7 days straight",
                    "icon": "ri-save-line",
                    "rarity": "rare",
                    "points_reward": 50
                }
            ]
            
            for achievement_data in achievements_data:
                achievement = Achievement(**achievement_data)
                session.add(achievement)
            
            await session.execute(delete(Module))
            # Create some learning modules
            modules_data = [
                {
                    "title": "Money Basics",
                    "description": "Learn about different types of money and how to count them.",
                    "category": "Financial Literacy",
                    "difficulty": "easy",
                    "estimated_duration": 15,
                    "points_reward": 20,
                    "created_by": teacher_user.id,
                    "is_published": True
                },
                {
                    "title": "Saving Goals",
                    "description": "Set and achieve your first savings goal.",
                    "category": "Financial Literacy",
                    "difficulty": "easy",
                    "estimated_duration": 20,
                    "points_reward": 25,
                    "created_by": teacher_user.id,
                    "is_published": True
                },
                {
                    "title": "Smart Spending",
                    "description": "Learn how to make smart choices when spending money.",
                    "category": "Financial Literacy",
                    "difficulty": "medium",
                    "estimated_duration": 25,
                    "points_reward": 30,
                    "created_by": teacher_user.id,
                    "is_published": True
                },
                {
                    "title": "Investment Basics",
                    "description": "Learn the basics of investing and growing your money.",
                    "category": "Investing",
                    "difficulty": "hard",
                    "estimated_duration": 35,
                    "points_reward": 40,
                    "created_by": teacher_user.id,
                    "is_published": True
                }
            ]
            
            for module_data in modules_data:
                module = Module(**module_data)
                session.add(module)
            
            await session.execute(delete(Transaction))
            # Create some transactions
            transactions_data = [
                {
                    "user_id": child1_user.id,
                    "type": "earn",
                    "amount": 15,
                    "description": "Completed Money Basics module",
                    "category": "learning",
                    "source": "module_completion",
                    "created_at": datetime.fromisoformat("2025-08-01T10:00:00Z")
                },
                {
                    "user_id": child1_user.id,
                    "type": "earn",
                    "amount": 10,
                    "description": "Daily streak bonus",
                    "category": "bonus",
                    "source": "streak",
                    "created_at": datetime.fromisoformat("2025-08-02T08:00:00Z")
                },
                {
                    "user_id": child1_user.id,
                    "type": "save",
                    "amount": 20,
                    "description": "Added to bike fund",
                    "category": "goal",
                    "source": "goal_contribution",
                    "created_at": datetime.fromisoformat("2025-08-03T12:00:00Z")
                },
                {
                    "user_id": child2_user.id,
                    "type": "earn",
                    "amount": 25,
                    "description": "Completed Investment Basics",
                    "category": "learning",
                    "source": "module_completion",
                    "created_at": datetime.fromisoformat("2025-08-10T14:00:00Z")
                },
                {
                    "user_id": child1_user.id,
                    "type": "earn",
                    "amount": 12,
                    "description": "Completed Saving Goals module",
                    "category": "learning",
                    "source": "module_completion",
                    "created_at": datetime.fromisoformat("2025-07-01T09:00:00Z")
                },
                {
                    "user_id": child2_user.id,
                    "type": "save",
                    "amount": 30,
                    "description": "Saved for laptop",
                    "category": "goal",
                    "source": "goal_contribution",
                    "created_at": datetime.fromisoformat("2025-07-02T11:30:00Z")
                },
                {
                    "user_id": child1_user.id,
                    "type": "spend",
                    "amount": 8,
                    "description": "Bought Animal Stickers",
                    "category": "shop",
                    "source": "shop_purchase",
                    "created_at": datetime.fromisoformat("2025-07-03T15:00:00Z")
                },
                {
                    "user_id": child2_user.id,
                    "type": "earn",
                    "amount": 18,
                    "description": "Daily streak bonus",
                    "category": "bonus",
                    "source": "streak",
                    "created_at": datetime.fromisoformat("2025-07-04T08:00:00Z")
                },
                {
                    "user_id": child1_user.id,
                    "type": "earn",
                    "amount": 20,
                    "description": "Completed Smart Spending module",
                    "category": "learning",
                    "source": "module_completion",
                    "created_at": datetime.fromisoformat("2025-07-06T13:00:00Z")
                },
                {
                    "user_id": child2_user.id,
                    "type": "spend",
                    "amount": 20,
                    "description": "Bought Toy Car",
                    "category": "shop",
                    "source": "shop_purchase",
                    "created_at": datetime.fromisoformat("2025-07-07T16:00:00Z")
                },
                {
                    "user_id": child1_user.id,
                    "type": "save",
                    "amount": 15,
                    "description": "Added to bike fund",
                    "category": "goal",
                    "source": "goal_contribution",
                    "created_at": datetime.fromisoformat("2025-07-09T12:00:00Z")
                },
                {
                    "user_id": child2_user.id,
                    "type": "earn",
                    "amount": 22,
                    "description": "Completed Money Basics module",
                    "category": "learning",
                    "source": "module_completion",
                    "created_at": datetime.fromisoformat("2025-07-10T10:00:00Z")
                },
                {
                    "user_id": child1_user.id,
                    "type": "spend",
                    "amount": 10,
                    "description": "Bought Rainbow Stickers",
                    "category": "shop",
                    "source": "shop_purchase",
                    "created_at": datetime.fromisoformat("2025-07-12T17:00:00Z")
                },
                {
                    "user_id": child2_user.id,
                    "type": "save",
                    "amount": 40,
                    "description": "Saved for laptop",
                    "category": "goal",
                    "source": "goal_contribution",
                    "created_at": datetime.fromisoformat("2025-07-13T11:00:00Z")
                },
                {
                    "user_id": child1_user.id,
                    "type": "earn",
                    "amount": 14,
                    "description": "Daily streak bonus",
                    "category": "bonus",
                    "source": "streak",
                    "created_at": datetime.fromisoformat("2025-07-15T08:00:00Z")
                },
                {
                    "user_id": child2_user.id,
                    "type": "spend",
                    "amount": 30,
                    "description": "Bought Teddy Bear",
                    "category": "shop",
                    "source": "shop_purchase",
                    "created_at": datetime.fromisoformat("2025-07-16T18:00:00Z")
                },
                {
                    "user_id": child1_user.id,
                    "type": "save",
                    "amount": 25,
                    "description": "Added to bike fund",
                    "category": "goal",
                    "source": "goal_contribution",
                    "created_at": datetime.fromisoformat("2025-07-18T12:00:00Z")
                },
                {
                    "user_id": child2_user.id,
                    "type": "earn",
                    "amount": 16,
                    "description": "Completed Smart Spending module",
                    "category": "learning",
                    "source": "module_completion",
                    "created_at": datetime.fromisoformat("2025-07-19T13:00:00Z")
                },
                {
                    "user_id": child1_user.id,
                    "type": "spend",
                    "amount": 6,
                    "description": "Bought Heart Stickers",
                    "category": "shop",
                    "source": "shop_purchase",
                    "created_at": datetime.fromisoformat("2025-07-21T15:00:00Z")
                },
                {
                    "user_id": child2_user.id,
                    "type": "save",
                    "amount": 35,
                    "description": "Saved for laptop",
                    "category": "goal",
                    "source": "goal_contribution",
                    "created_at": datetime.fromisoformat("2025-07-22T11:00:00Z")
                },
                {
                    "user_id": child1_user.id,
                    "type": "earn",
                    "amount": 18,
                    "description": "Completed Investment Basics",
                    "category": "learning",
                    "source": "module_completion",
                    "created_at": datetime.fromisoformat("2025-07-24T14:00:00Z")
                },
                {
                    "user_id": child2_user.id,
                    "type": "spend",
                    "amount": 15,
                    "description": "Bought Bouncy Ball",
                    "category": "shop",
                    "source": "shop_purchase",
                    "created_at": datetime.fromisoformat("2025-07-25T16:00:00Z")
                },
                {
                    "user_id": child1_user.id,
                    "type": "save",
                    "amount": 10,
                    "description": "Added to bike fund",
                    "category": "goal",
                    "source": "goal_contribution",
                    "created_at": datetime.fromisoformat("2025-07-27T12:00:00Z")
                },
                {
                    "user_id": child2_user.id,
                    "type": "earn",
                    "amount": 20,
                    "description": "Daily streak bonus",
                    "category": "bonus",
                    "source": "streak",
                    "created_at": datetime.fromisoformat("2025-07-28T08:00:00Z")
                },
                {
                    "user_id": child1_user.id,
                    "type": "spend",
                    "amount": 12,
                    "description": "Bought Crayons",
                    "category": "shop",
                    "source": "shop_purchase",
                    "created_at": datetime.fromisoformat("2025-07-30T17:00:00Z")
                },
                {
                    "user_id": child2_user.id,
                    "type": "save",
                    "amount": 50,
                    "description": "Saved for laptop",
                    "category": "goal",
                    "source": "goal_contribution",
                    "created_at": datetime.fromisoformat("2025-08-04T11:00:00Z")
                },
                {
                    "user_id": child1_user.id,
                    "type": "earn",
                    "amount": 16,
                    "description": "Completed Saving Goals module",
                    "category": "learning",
                    "source": "module_completion",
                    "created_at": datetime.fromisoformat("2025-08-05T09:00:00Z")
                },
                {
                    "user_id": child2_user.id,
                    "type": "spend",
                    "amount": 18,
                    "description": "Bought Comic Book",
                    "category": "shop",
                    "source": "shop_purchase",
                    "created_at": datetime.fromisoformat("2025-08-07T18:00:00Z")
                },
                {
                    "user_id": child1_user.id,
                    "type": "save",
                    "amount": 30,
                    "description": "Added to bike fund",
                    "category": "goal",
                    "source": "goal_contribution",
                    "created_at": datetime.fromisoformat("2025-08-09T12:00:00Z")
                },
                {
                    "user_id": child2_user.id,
                    "type": "earn",
                    "amount": 24,
                    "description": "Completed Investment Basics",
                    "category": "learning",
                    "source": "module_completion",
                    "created_at": datetime.fromisoformat("2025-08-11T14:00:00Z")
                }
            ]
            
            for transaction_data in transactions_data:
                transaction = Transaction(**transaction_data)
                session.add(transaction)
            
            await session.execute(delete(ShopItem))
    
    # Insert fresh catalog
            shop_items_data = [
                # Stickers
                {"name": "Star Stickers", "description": "Shiny gold stars!", "price": 5, "category": "stickers", "emoji": "⭐"},
                {"name": "Animal Stickers", "description": "Cute animal friends", "price": 8, "category": "stickers", "emoji": "🐱"},
                {"name": "Rainbow Stickers", "description": "Colorful rainbows", "price": 10, "category": "stickers", "emoji": "🌈"},
                {"name": "Heart Stickers", "description": "Pretty pink hearts", "price": 6, "category": "stickers", "emoji": "💖"},

                # Toys
                {"name": "Magic Wand", "description": "Cast magical spells!", "price": 25, "category": "toys", "emoji": "🪄"},
                {"name": "Toy Car", "description": "Zoom zoom race car", "price": 20, "category": "toys", "emoji": "🚗"},
                {"name": "Teddy Bear", "description": "Soft cuddly friend", "price": 30, "category": "toys", "emoji": "🧸"},
                {"name": "Bouncy Ball", "description": "Super bouncy fun!", "price": 15, "category": "toys", "emoji": "⚽"},

                # Art Supplies
                {"name": "Crayons", "description": "Colorful drawing fun", "price": 12, "category": "art", "emoji": "🖍️"},
                {"name": "Paint Set", "description": "Make beautiful art", "price": 18, "category": "art", "emoji": "🎨"},
                {"name": "Sticker Book", "description": "Fill with stickers!", "price": 14, "category": "art", "emoji": "📖"},

                # Books
                {"name": "Adventure Book", "description": "Exciting stories!", "price": 22, "category": "books", "emoji": "📚"},
                {"name": "Puzzle Book", "description": "Fun brain games", "price": 16, "category": "books", "emoji": "🧩"},
                {"name": "Comic Book", "description": "Funny superhero stories", "price": 18, "category": "books", "emoji": "📖"}
            ]
            for item_data in shop_items_data:
                shop_item = ShopItem(**item_data)
                session.add(shop_item)
            
            await session.commit()
<<<<<<< HEAD
=======

            # Create some owned shop items for child_1 and child_2
            await session.execute(delete(UserOwnedItem))
            owned_items_data = [
                # child_1 owns two items
                {
                    "user_id": child1_user.id,
                    "shop_item_id": "1",  # Star Stickers
                    "acquired_at": datetime.utcnow(),
                },
                {
                    "user_id": child1_user.id,
                    "shop_item_id": "5",  # Magic Wand
                    "acquired_at": datetime.utcnow(),
                },
                # child_2 owns one item
                {
                    "user_id": child2_user.id,
                    "shop_item_id": "2",  # Animal Stickers
                    "acquired_at": datetime.utcnow(),
                },
            ]
            for owned_item in owned_items_data:
                session.add(UserOwnedItem(**owned_item))
            await session.commit()
            
            print("Data seeding completed successfully!")
            
            print("\n Demo Login Credentials:")
            print("Parent: parent@demo.com / demo123")
            print("Teacher: teacher@demo.com / demo123") 
            print("Child (9y): luna@demo.com / demo123")
            print("Teen (14y): harry@demo.com / demo123")
            
        except Exception as e:
            print(f"Error seeding data: {e}")
            await session.rollback()
            raise
        finally:
            await session.close()
>>>>>>> 997c4a12

            # Create some owned shop items for child_1 and child_2
            await session.execute(delete(UserOwnedItem))
            owned_items_data = [
                # child_1 owns two items
                {
                    "user_id": child1_user.id,
                    "shop_item_id": "1",  # Star Stickers
                    "acquired_at": datetime.utcnow(),
                },
                {
                    "user_id": child1_user.id,
                    "shop_item_id": "5",  # Magic Wand
                    "acquired_at": datetime.utcnow(),
                },
                # child_2 owns one item
                {
                    "user_id": child2_user.id,
                    "shop_item_id": "2",  # Animal Stickers
                    "acquired_at": datetime.utcnow(),
                },
            ]
            for owned_item in owned_items_data:
                session.add(UserOwnedItem(**owned_item))
            await session.commit()
            from sqlalchemy import text
            await session.commit()
            await session.execute(delete(Activity))
            await session.execute(delete(UserActivity))
            # Seed activities
            activities_data = [
                {
                    "title": "Piggy Bank Adventure",
                    "description": "Learn how to save money with your digital piggy bank!",
                    "emoji": "🐷",
                    "difficulty": "easy",
                    "coins": 10,
                    "color_scheme": "pink",
                    "button_text": "Start Saving!",
                    "path": "/child/games/piggy-bank-adventure"
                },
                {
                    "title": "Needs vs Wants Game",
                    "description": "Discover the difference between things you need and want.",
                    "emoji": "🤔",
                    "difficulty": "easy",
                    "coins": 15,
                    "color_scheme": "teal",
                    "button_text": "Start Game",
                    "path": "/child/games/needs-vs-wants"
                },
                {
                    "title": "Coin Counting Challenge",
                    "description": "Practice counting coins and making change!",
                    "emoji": "🪙",
                    "difficulty": "medium",
                    "coins": 20,
                    "color_scheme": "blue",
                    "button_text": "Begin Challenge",
                    "path": "/child/games/coin-counting-challenge"
                },
                {
                    "title": "Budget Builder",
                    "description": "Create your first budget and learn to plan ahead.",
                    "emoji": "📊",
                    "difficulty": "medium",
                    "coins": 25,
                    "color_scheme": "green",
                    "button_text": "Start Budget",
                    "path": "/child/games/budget-builder"
                },
                {
                    "title": "Shopping Smart",
                    "description": "Learn smart shopping tips and compare prices.",
                    "emoji": "🛒",
                    "difficulty": "hard",
                    "coins": 30,
                    "color_scheme": "yellow",
                    "button_text": "Shop Smart",
                    "path": "/child/games/shopping-smart"
                },
                {
                    "title": "Goal Setting Quest",
                    "description": "Set and achieve your financial goals step by step.",
                    "emoji": "🎯",
                    "difficulty": "hard",
                    "coins": 35,
                    "color_scheme": "purple",
                    "button_text": "Begin Quest",
                    "path": "/child/games/goal-setting-quest"
                }
            ]
            activity_objs = []
            for activity_data in activities_data:
                activity = Activity(**activity_data)
                session.add(activity)
                activity_objs.append(activity)
            await session.commit()
            # Mark Piggy Bank Adventure as completed for Luna
            piggy_bank_activity = await session.execute(select(Activity).where(Activity.title == "Piggy Bank Adventure"))
            piggy_bank = piggy_bank_activity.scalar_one_or_none()
            if piggy_bank:
                user_activity = UserActivity(user_id=child1_user.id, activity_id=piggy_bank.id)
                session.add(user_activity)
                await session.commit()
            
            print("Data seeding completed successfully!")
            
            print("\n Demo Login Credentials:")
            print("Parent: parent@demo.com / demo123")
            print("Teacher: teacher@demo.com / demo123") 
            print("Child (9y): luna@demo.com / demo123")
            print("Teen (14y): harry@demo.com / demo123")
            
        except Exception as e:
            print(f"Error seeding data: {e}")
            await session.rollback()
            raise
        finally:
            await session.close()

        
if __name__ == "__main__":
    asyncio.run(seed_data())<|MERGE_RESOLUTION|>--- conflicted
+++ resolved
@@ -1,20 +1,7 @@
 """Seed initial data for CoinCraft application."""
 
 import asyncio
-from datetime import datetime, timedelta
-<<<<<<< HEAD
-=======
-
-from database import create_db_and_tables, get_async_session
-from models import (
-    User, ChildProfile, ParentProfile, TeacherProfile, Goal, Transaction,
-    Achievement, Module, ShopItem, UserOwnedItem
-)
-from sqlalchemy import delete
-from auth import get_user_db, get_user_manager
-from schemas import UserCreate
-from fastapi_users import exceptions
->>>>>>> 997c4a12
+from datetime import datetime, timedelta, timezone
 
 from database import create_db_and_tables, get_async_session, engine
 from models import (
@@ -25,20 +12,6 @@
 from auth import get_user_db, get_user_manager
 from schemas import UserCreate
 from fastapi_users import exceptions
-
-from sqlalchemy import inspect
-async def check_columns():
-    async with engine.begin() as conn:
-        def do_inspect(sync_conn):
-            insp = inspect(sync_conn)
-            cols = insp.get_columns("activities")
-            for col in cols:
-                print(col["name"], col["type"])
-        await conn.run_sync(do_inspect)
-
-# Run it (e.g. in an async context)
-import asyncio
-asyncio.run(check_columns())
 
 async def seed_data():
     """Seed initial data for development."""
@@ -70,10 +43,6 @@
                 parent_user = await user_manager.get_by_email("sarah@demo.com")
             
             # Create parent profile if it doesn't exist
-<<<<<<< HEAD
-=======
-            from sqlalchemy import select
->>>>>>> 997c4a12
             existing_profile_stmt = select(ParentProfile).where(ParentProfile.user_id == parent_user.id)
             existing_profile_result = await session.execute(existing_profile_stmt)
             existing_parent_profile = existing_profile_result.scalar_one_or_none()
@@ -148,7 +117,7 @@
                     level=3,
                     streak_days=7,
                     parent_id=parent_user.id,
-                    last_activity_date=datetime.utcnow()
+                    last_activity_date=datetime.now(timezone.utc)
                 )
                 session.add(child1_profile)
                 print("Created child1 profile (Luna)")
@@ -182,7 +151,7 @@
                     level=5,
                     streak_days=12,
                     parent_id=parent_user.id,
-                    last_activity_date=datetime.utcnow()
+                    last_activity_date=datetime.now(timezone.utc)
                 )
                 session.add(child2_profile)
                 print("Created child2 profile (Harry)")
@@ -614,8 +583,6 @@
                 session.add(shop_item)
             
             await session.commit()
-<<<<<<< HEAD
-=======
 
             # Create some owned shop items for child_1 and child_2
             await session.execute(delete(UserOwnedItem))
@@ -624,59 +591,18 @@
                 {
                     "user_id": child1_user.id,
                     "shop_item_id": "1",  # Star Stickers
-                    "acquired_at": datetime.utcnow(),
+                    "acquired_at": datetime.now(timezone.utc),
                 },
                 {
                     "user_id": child1_user.id,
                     "shop_item_id": "5",  # Magic Wand
-                    "acquired_at": datetime.utcnow(),
+                    "acquired_at": datetime.now(timezone.utc),
                 },
                 # child_2 owns one item
                 {
                     "user_id": child2_user.id,
                     "shop_item_id": "2",  # Animal Stickers
-                    "acquired_at": datetime.utcnow(),
-                },
-            ]
-            for owned_item in owned_items_data:
-                session.add(UserOwnedItem(**owned_item))
-            await session.commit()
-            
-            print("Data seeding completed successfully!")
-            
-            print("\n Demo Login Credentials:")
-            print("Parent: parent@demo.com / demo123")
-            print("Teacher: teacher@demo.com / demo123") 
-            print("Child (9y): luna@demo.com / demo123")
-            print("Teen (14y): harry@demo.com / demo123")
-            
-        except Exception as e:
-            print(f"Error seeding data: {e}")
-            await session.rollback()
-            raise
-        finally:
-            await session.close()
->>>>>>> 997c4a12
-
-            # Create some owned shop items for child_1 and child_2
-            await session.execute(delete(UserOwnedItem))
-            owned_items_data = [
-                # child_1 owns two items
-                {
-                    "user_id": child1_user.id,
-                    "shop_item_id": "1",  # Star Stickers
-                    "acquired_at": datetime.utcnow(),
-                },
-                {
-                    "user_id": child1_user.id,
-                    "shop_item_id": "5",  # Magic Wand
-                    "acquired_at": datetime.utcnow(),
-                },
-                # child_2 owns one item
-                {
-                    "user_id": child2_user.id,
-                    "shop_item_id": "2",  # Animal Stickers
-                    "acquired_at": datetime.utcnow(),
+                    "acquired_at": datetime.now(timezone.utc),
                 },
             ]
             for owned_item in owned_items_data:
