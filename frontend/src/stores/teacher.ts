--- conflicted
+++ resolved
@@ -9,11 +9,9 @@
   name: string
   description?: string
   teacher_id: string
-<<<<<<< HEAD
-=======
+
   age_group: string  // Add age_group field
   class_code: string
->>>>>>> bf9db94b
   is_active: boolean
   created_at: string
   students_count?: number
@@ -42,12 +40,8 @@
     average_performance: 0,
     total_modules: 0
   })
-<<<<<<< HEAD
-  const modules = ref<any[]>([])
-  const profile = ref<any>(null)
-=======
+
   const profile = ref<any>(null) // Teacher profile data
->>>>>>> bf9db94b
   const isLoading = ref(false)
   const error = ref<string | null>(null)
   const availableStudents = ref<User[]>([])
@@ -170,11 +164,8 @@
   const createClass = async (classData: {
     name: string
     description?: string
-<<<<<<< HEAD
-    student_ids?: string[]
-=======
+
     age_group: string  // Add age_group parameter
->>>>>>> bf9db94b
   }): Promise<TeacherClass | null> => {
     console.log('🏫 [TEACHER] Creating new class...')
     
@@ -188,10 +179,7 @@
         throw new Error(response.error)
       }
 
-<<<<<<< HEAD
-      if (response.data && response.data.class) {
-        console.log('✅ [TEACHER] Class created successfully:', response.data.class.name)
-=======
+
       if (response.data) {
         const newClass: TeacherClass = {
           id: response.data.id,
@@ -205,7 +193,6 @@
           students_count: 0,
           average_performance: 0
         }
->>>>>>> bf9db94b
         
         // Don't add to local state - let the component refresh from API
         // This ensures we always have the latest data from database
@@ -253,24 +240,6 @@
       const response = await apiService.getTeacherClasses()
       
       if (response.data) {
-<<<<<<< HEAD
-        console.log('🔍 [TEACHER] Raw API response:', response.data)
-        
-        classes.value = response.data.map(cls => {
-          const mappedClass = {
-            id: cls.id,
-            name: cls.name,
-            description: cls.description,
-            teacher_id: cls.teacher_id || '',
-            is_active: cls.is_active,
-            created_at: cls.created_at,
-            students_count: cls.student_count || 0,  // Fixed: use student_count from API
-            average_performance: cls.avg_performance || 0
-          }
-          console.log(`🔍 [TEACHER] Mapped class "${cls.name}":`, mappedClass)
-          return mappedClass
-        })
-=======
         classes.value = response.data.map(cls => ({
           id: cls.id,
           name: cls.name,
@@ -283,7 +252,6 @@
           students_count: cls.students_count || 0,
           average_performance: cls.average_performance || 0
         }))
->>>>>>> bf9db94b
         
         // Update cache timestamp
         updateCacheTimestamp('classes')
@@ -363,37 +331,14 @@
     error.value = null
   }
 
-<<<<<<< HEAD
-  const addModule = async (moduleData: any): Promise<any> => {
-    console.log('📚 [TEACHER] Adding new module...')
-=======
   const addStudentToClass = async (classId: string, studentData: { email: string }) => {
     console.log('👥 [TEACHER] Adding student to class...')
->>>>>>> bf9db94b
-    
-    isLoading.value = true
-    error.value = null
-
-    try {
-<<<<<<< HEAD
-      const response = await apiService.createModule(moduleData)
-      
-      if (response.error) {
-        throw new Error(response.error)
-      }
-
-      if (response.data) {
-        console.log('✅ [TEACHER] Module added successfully:', response.data.title)
-        return response.data
-      }
-
-      return null
-
-    } catch (err: any) {
-      console.error('❌ [TEACHER] Failed to add module:', err.message)
-      error.value = err.message
-      return null
-=======
+    
+    isLoading.value = true
+    error.value = null
+
+    try {
+
       const response = await apiService.addStudentToClass(classId, studentData)
       
       if (response.error) {
@@ -415,98 +360,25 @@
     } catch (err: any) {
       console.error('❌ [TEACHER] Failed to add student:', err.message)
       return { error: err.message }
->>>>>>> bf9db94b
-    } finally {
-      isLoading.value = false
-    }
-  }
-
-<<<<<<< HEAD
-  const loadModules = async (): Promise<void> => {
-    console.log('📚 [TEACHER] Loading modules...')
-=======
+    } finally {
+      isLoading.value = false
+    }
+  }
+
   const loadClassDetails = async (classId: string) => {
     console.log('📋 [TEACHER] Loading class details...')
->>>>>>> bf9db94b
-    
-    isLoading.value = true
-    error.value = null
-
-    try {
-<<<<<<< HEAD
-      const response = await apiService.getTeacherModules()
-      
-      if (response.data) {
-        modules.value = response.data
-        console.log(`✅ [TEACHER] Loaded ${modules.value.length} modules`)
-      } else {
-        error.value = response.error || 'Failed to load modules'
-      }
-
-    } catch (err: any) {
-      console.error('❌ [TEACHER] Failed to load modules:', err.message)
-      error.value = err.message
-    } finally {
-      isLoading.value = false
-    }
-  }
-
-  const getModuleById = (moduleId: string): any | undefined => {
-    return modules.value.find(module => module.id === moduleId)
-  }
-
-  const assignModuleToClass = async (moduleId: string, classId: string, dueDate?: string): Promise<boolean> => {
-    console.log(`📚 [TEACHER] Assigning module ${moduleId} to class ${classId}...`)
-    
-    try {
-      const response = await apiService.assignModuleToClass(moduleId, {
-        class_id: classId,
-        due_date: dueDate
-      })
-=======
+    
+    isLoading.value = true
+    error.value = null
+
+    try {
       const response = await apiService.getClassDetails(classId)
->>>>>>> bf9db94b
       
       if (response.error) {
         throw new Error(response.error)
       }
 
       if (response.data) {
-<<<<<<< HEAD
-        console.log(`✅ [TEACHER] Module assigned successfully: ${response.data.message}`)
-        return true
-      }
-
-      return false
-
-    } catch (err: any) {
-      console.error('❌ [TEACHER] Failed to assign module to class:', err.message)
-      error.value = err.message
-      return false
-    }
-  }
-
-  const loadTeacherProfile = async (): Promise<void> => {
-    console.log('👤 [TEACHER] Loading teacher profile...')
-    
-    isLoading.value = true
-    error.value = null
-
-    try {
-      // For now, create a default profile since the endpoint doesn't exist
-      // In a real implementation, this would come from an API endpoint
-      profile.value = {
-        id: 'default-teacher-profile',
-        school_name: 'Financial Literacy Academy',
-        grade_level: 'K-12',
-        subject: 'Financial Education',
-        avatar: null
-      }
-      console.log('✅ [TEACHER] Default profile created')
-    } catch (err: any) {
-      console.error('❌ [TEACHER] Failed to load profile:', err.message)
-      error.value = err.message
-=======
         // Store the current class details
         currentClass.value = response.data as TeacherClass
         
@@ -539,153 +411,11 @@
       console.error('❌ [TEACHER] Failed to load class details:', err.message)
       error.value = err.message
       return null
->>>>>>> bf9db94b
-    } finally {
-      isLoading.value = false
-    }
-  }
-
-<<<<<<< HEAD
-  const loadAvailableStudents = async (): Promise<void> => {
-    console.log('👥 [TEACHER] Loading available students...')
-    isLoading.value = true
-    error.value = null
-    try {
-      const response = await apiService.getAvailableStudents()
-      if (response.data) {
-        availableStudents.value = response.data
-        console.log(`✅ [TEACHER] Loaded ${availableStudents.value.length} available students`)
-      } else {
-        error.value = response.error || 'Failed to load available students'
-        console.error('❌ [TEACHER] Failed to load students:', response.error)
-      }
-    } catch (err: any) {
-      console.error('❌ [TEACHER] Failed to load students:', err.message)
-      error.value = err.message
-    } finally {
-      isLoading.value = false
-    }
-  }
-
-  const getClassStudents = async (classId: string): Promise<any[]> => {
-    console.log(`🔍 [TEACHER] Getting students for class: ${classId}`)
-    
-    // Check cache first
-    if (isCacheValid('students', classId)) {
-      console.log(`✅ [TEACHER] Using cached students for class: ${classId}`)
-      return lastFetched.value.students[classId]?.data || []
-    }
-    
-    try {
-      const response = await apiService.getClassStudents(classId)
-      if (response.error) {
-        throw new Error(response.error)
-      }
-      
-      // The backend returns { class_id, class_name, total_students, students: [...] }
-      // We need to extract the students array
-      const responseData = response.data || {}
-      const students = responseData.students || []
-      
-      console.log(`✅ [TEACHER] Loaded ${students.length} students for class: ${classId}`)
-      console.log(`🔍 [TEACHER] Response structure:`, responseData)
-      
-      // Update cache with the students array
-      lastFetched.value.students[classId] = {
-        data: students,
-        timestamp: Date.now()
-      }
-      
-      return students
-    } catch (err: any) {
-      console.error('❌ [TEACHER] Failed to get class students:', err.message)
-      error.value = err.message
-      return []
-    }
-  }
-
-  const getModulesAssignedToClass = async (classId: string): Promise<any[]> => {
-    console.log(`🔍 [TEACHER] Getting modules assigned to class: ${classId}`)
-    
-    try {
-      // Get modules assigned to this specific class
-      const response = await apiService.getModulesAssignedToClass(classId)
-      if (response.error) {
-        throw new Error(response.error)
-      }
-      
-      const assignedModules = response.data || []
-      console.log(`✅ [TEACHER] Found ${assignedModules.length} modules assigned to class: ${classId}`)
-      return assignedModules
-    } catch (err: any) {
-      console.error('❌ [TEACHER] Failed to get modules assigned to class:', err.message)
-      error.value = err.message
-      return []
-    }
-  }
-
-  const getStudentModuleProgress = async (studentId: string, moduleId: string): Promise<any> => {
-    console.log(`🔍 [TEACHER] Getting progress for student ${studentId} in module ${moduleId}`)
-    
-    try {
-      const response = await apiService.getStudentModuleProgress(studentId, moduleId)
-      if (response.error) {
-        throw new Error(response.error)
-      }
-      
-      console.log(`✅ [TEACHER] Loaded progress for student ${studentId} in module ${moduleId}`)
-      return response.data
-    } catch (err: any) {
-      console.error('❌ [TEACHER] Failed to get student module progress:', err.message)
-      error.value = err.message
-      return null
-    }
-  }
-
-  const forceRefresh = async (): Promise<void> => {
-    console.log('🔄 [TEACHER] Force refreshing all data from API...')
-    
-    // Clear cache to force fresh data
-    lastFetched.value = {
-      classes: null,
-      dashboard: null,
-      students: {}
-    }
-    
-    // Clear local state to force fresh data
-    classes.value = []
-    stats.value = {
-      total_students: 0,
-      total_classes: 0,
-      average_performance: 0,
-      total_modules: 0
-    }
-    
-    // Reload everything from API
-    await Promise.all([
-      loadDashboard(),
-      loadClasses(true) // Force refresh
-    ])
-    
-    console.log('✅ [TEACHER] Force refresh completed')
-  }
-
-  const forceRefreshClass = async (classId: string): Promise<void> => {
-    console.log(`🔄 [TEACHER] Force refreshing class ${classId}...`)
-    
-    // Clear cache for this specific class
-    if (lastFetched.value.students[classId]) {
-      delete lastFetched.value.students[classId]
-    }
-    
-    // Force refresh classes list
-    await loadClasses(true)
-    
-    // Force refresh students for this class
-    await getClassStudents(classId)
-    
-    console.log(`✅ [TEACHER] Class ${classId} force refresh completed`)
-=======
+    } finally {
+      isLoading.value = false
+    }
+  }
+
   const loadTeacherProfile = async () => {
     // For now, just set a basic profile since we don't have a separate profile endpoint
     console.log('📋 [TEACHER] Loading teacher profile...')
@@ -740,7 +470,6 @@
       console.error('Error searching students:', error)
       throw error
     }
->>>>>>> bf9db94b
   }
 
   return {
@@ -768,26 +497,11 @@
     updateClass,
     deleteClass,
     getClassById,
-<<<<<<< HEAD
-    clearError,
-    addModule,
-    loadModules,
-    getModuleById,
-    assignModuleToClass,
-    loadTeacherProfile,
-    loadAvailableStudents,
-    getClassStudents,
-    getModulesAssignedToClass,
-    getStudentModuleProgress,
-    forceRefresh,
-    forceRefreshClass
-=======
     addStudentToClass,
     loadClassDetails,
     loadTeacherProfile,
     loadModules,
     clearError,
     searchStudents
->>>>>>> bf9db94b
   }
 })