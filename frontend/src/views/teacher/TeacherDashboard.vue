--- conflicted
+++ resolved
@@ -125,13 +125,6 @@
                 {{ classItem.students_count || 0 }} students
               </span>
             </div>
-<<<<<<< HEAD
-            <p v-if="classItem.description" class="text-sm text-gray-600 mb-4">
-              {{ classItem.description }}
-            </p>
-            <div class="flex items-center justify-between text-sm text-gray-500">
-              <span>Created {{ formatDate(classItem.created_at) }}</span>
-=======
             <p class="text-gray-600 text-sm mb-2">
               Created {{ formatDate(new Date(classItem.created_at)) }}
             </p>
@@ -166,7 +159,6 @@
                   class="bg-blue-500 h-2.5 rounded-full" 
                   :style="{ width: `${calculateOverallProgress(classItem)}%` }"
                 ></div>
->>>>>>> bf9db94b
               </div>
             </div>
 
@@ -259,102 +251,6 @@
         </div>
         
         <!-- Class Creation Form -->
-<<<<<<< HEAD
-        <form @submit.prevent="createNewClass" class="space-y-6">
-          <!-- Class Name -->
-          <div>
-            <label class="block text-sm font-medium text-gray-700 mb-2">Class Name</label>
-            <input 
-              v-model="newClassData.name"
-              type="text"
-              required
-              placeholder="e.g., Financial Literacy 101"
-              class="w-full p-3 border border-gray-300 rounded-lg focus:ring-2 focus:ring-blue-500 focus:border-transparent"
-            />
-          </div>
-
-          <!-- Class Description -->
-          <div>
-            <label class="block text-sm font-medium text-gray-700 mb-2">Description (Optional)</label>
-            <textarea 
-              v-model="newClassData.description"
-              rows="3"
-              placeholder="Brief description of the class..."
-              class="w-full p-3 border border-gray-300 rounded-lg focus:ring-2 focus:ring-blue-500 focus:border-transparent"
-            ></textarea>
-          </div>
-
-          <!-- Student Selection -->
-          <div class="mb-6">
-            <label class="block text-sm font-medium text-gray-700 mb-2">
-              Select Students *
-            </label>
-            <div class="max-h-60 overflow-y-auto border border-gray-300 rounded-lg p-3">
-              <div v-if="teacherStore.isLoading" class="text-center py-4">
-                <div class="animate-spin rounded-full h-8 w-8 border-b-2 border-indigo-600 mx-auto"></div>
-                <p class="text-gray-500 mt-2">Loading students...</p>
-              </div>
-              <div v-else-if="teacherStore.availableStudents.length === 0" class="text-center py-4">
-                <p class="text-gray-500">No students available</p>
-              </div>
-              <div v-else class="space-y-2">
-                <div
-                  v-for="student in teacherStore.availableStudents"
-                  :key="student.id"
-                  class="flex items-center space-x-3 p-2 hover:bg-gray-50 rounded-lg cursor-pointer"
-                  :class="{ 'bg-indigo-50 border border-indigo-200': selectedStudentIds.includes(student.id) }"
-                  @click="toggleStudentSelection(student.id)"
-                >
-                  <input
-                    type="checkbox"
-                    :checked="selectedStudentIds.includes(student.id)"
-                    @change="toggleStudentSelection(student.id)"
-                    class="h-4 w-4 text-indigo-600 focus:ring-indigo-500 border-gray-300 rounded"
-                  />
-                  <div class="flex-1">
-                    <div class="flex items-center justify-between">
-                      <span class="font-medium text-gray-900">{{ student.name }}</span>
-                      <span class="text-sm text-gray-500">{{ student.age }} years old</span>
-                    </div>
-                    <div class="flex items-center space-x-2 text-sm text-gray-600">
-                      <span class="px-2 py-1 bg-blue-100 text-blue-800 rounded-full text-xs">
-                        {{ student.type }}
-                      </span>
-                      <span class="px-2 py-1 bg-green-100 text-green-800 rounded-full text-xs">
-                        Level {{ student.level }}
-                      </span>
-                      <span class="px-2 py-1 bg-yellow-100 text-yellow-800 rounded-full text-xs">
-                        {{ student.coins }} coins
-                      </span>
-                    </div>
-                  </div>
-                </div>
-              </div>
-            </div>
-            <p class="text-sm text-gray-500 mt-1">
-              Selected {{ selectedStudentIds.length }} student(s)
-            </p>
-          </div>
-
-          <!-- Action Buttons -->
-          <div class="flex gap-3 pt-4">
-          <button 
-              type="button"
-            @click="showCreateClassModal = false"
-            class="flex-1 py-3 px-4 bg-gray-200 text-gray-800 rounded-lg font-medium hover:bg-gray-300 transition-colors"
-          >
-            Cancel
-          </button>
-          <button 
-              type="submit"
-              :disabled="!newClassData.name || selectedStudentIds.length === 0 || isCreatingClass"
-              class="flex-1 py-3 px-4 bg-blue-500 text-white rounded-lg font-medium hover:bg-blue-600 transition-colors disabled:opacity-50 disabled:cursor-not-allowed"
-          >
-              <span v-if="isCreatingClass">Creating...</span>
-              <span v-else>Create Class</span>
-          </button>
-        </div>
-=======
         <form @submit.prevent="handleCreateClass" class="space-y-4">
           <div>
             <label for="className" class="block text-sm font-medium text-gray-700 mb-1">
@@ -434,7 +330,6 @@
               <span v-else>Create Class</span>
             </button>
           </div>
->>>>>>> bf9db94b
         </form>
       </div>
     </div>
@@ -463,13 +358,6 @@
 const showCreateClassModal = ref(false)
 const showAIAssist = ref(false)
 const isCreatingClass = ref(false)
-<<<<<<< HEAD
-const newClassData = ref({
-  name: '',
-  description: ''
-})
-const selectedStudentIds = ref<string[]>([])
-=======
 const classError = ref('')
 const classSuccess = ref('')
 
@@ -479,7 +367,6 @@
   description: '',
   age_group: ''
 })
->>>>>>> bf9db94b
 
 // Computed properties
 const totalStudents = computed(() => {
