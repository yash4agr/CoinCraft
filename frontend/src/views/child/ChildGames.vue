--- conflicted
+++ resolved
@@ -21,15 +21,9 @@
           :difficulty="adventure.difficulty"
           :coins="adventure.coins"
           :completed="adventure.completed"
-<<<<<<< HEAD
           :color-scheme="adventure.color_scheme"
           :button-text="adventure.completed ? 'Play Again' : adventure.button_text"
           :path="adventure.path || `/child/games/${adventure.id}`"
-=======
-          :color-scheme="adventure.colorScheme"
-          :button-text="adventure.buttonText"
-          @click="handleAdventureClick(adventure)"
->>>>>>> 997c4a12
         />
       </div>
       <!-- Quick Stats -->
@@ -71,84 +65,10 @@
 <script setup lang="ts">
 import { ref, computed, onMounted } from 'vue'
 import AdventureCard from '@/components/shared/AdventureCard.vue'
-<<<<<<< HEAD
 import { useChildStore } from '@/stores/child'
 
 const childStore = useChildStore()
 const isLoading = ref(false)
-=======
-import PiggyBankAdventure from '@/components/explore/PiggyBankAdventure.vue'
-
-// Adventures Data - Same as dashboard for consistency
-const adventures = ref([
-  {
-    id: 1,
-    title: 'Piggy Bank Adventure',
-    description: 'Learn how to save money with your digital piggy bank!',
-    emoji: '🐷',
-    difficulty: 'easy' as const,
-    coins: 10,
-    completed: false,
-    colorScheme: 'pink' as const,
-    buttonText: 'Start Saving!'
-  },
-  {
-    id: 2,
-    title: 'Needs vs Wants Game',
-    description: 'Discover the difference between things you need and want.',
-    emoji: '🤔',
-    difficulty: 'easy' as const,
-    coins: 15,
-    completed: true,
-    colorScheme: 'teal' as const,
-    buttonText: 'Play Again'
-  },
-  {
-    id: 3,
-    title: 'Coin Counting Challenge',
-    description: 'Practice counting coins and making change!',
-    emoji: '🪙',
-    difficulty: 'medium' as const,
-    coins: 20,
-    completed: false,
-    colorScheme: 'blue' as const,
-    buttonText: 'Start Challenge'
-  },
-  {
-    id: 4,
-    title: 'Budget Builder',
-    description: 'Create your first budget and learn to plan ahead.',
-    emoji: '📊',
-    difficulty: 'medium' as const,
-    coins: 25,
-    completed: false,
-    colorScheme: 'green' as const,
-    buttonText: 'Build Budget'
-  },
-  {
-    id: 5,
-    title: 'Investment Explorer',
-    description: 'Learn about different ways to grow your money!',
-    emoji: '📈',
-    difficulty: 'hard' as const,
-    coins: 30,
-    completed: false,
-    colorScheme: 'yellow' as const,
-    buttonText: 'Explore'
-  },
-  {
-    id: 6,
-    title: 'Entrepreneur Quest',
-    description: 'Start your own business and earn money!',
-    emoji: '💼',
-    difficulty: 'hard' as const,
-    coins: 40,
-    completed: false,
-    colorScheme: 'purple' as const,
-    buttonText: 'Start Quest'
-  }
-])
->>>>>>> 997c4a12
 
 onMounted(async () => {
   isLoading.value = true
@@ -165,52 +85,4 @@
   const nextGame = adventures.value.find(adventure => !adventure.completed)
   return nextGame ? nextGame.coins : 0
 })
-<<<<<<< HEAD
-</script>
-=======
-
-// Handle adventure button clicks
-const handleAdventureClick = (adventure: any) => {
-  console.log('🎮 [CHILD_GAMES] Adventure clicked:', adventure.title)
-  console.log('🎮 [CHILD_GAMES] Adventure data:', adventure)
-  console.log('🎮 [CHILD_GAMES] Event received at:', new Date().toISOString())
-  
-  if (adventure.title === 'Piggy Bank Adventure') {
-    // Open Piggy Bank Adventure modal/game
-    console.log('🐷 [CHILD_GAMES] Opening Piggy Bank Adventure...')
-    openPiggyBankAdventure()
-  } else if (adventure.title === 'Needs vs Wants Game') {
-    // Handle other games
-    console.log('🎮 [CHILD_GAMES] Game not implemented yet:', adventure.title)
-  } else {
-    // Handle other games
-    console.log('🎮 [CHILD_GAMES] Game not implemented yet:', adventure.title)
-  }
-}
-
-// Piggy Bank Adventure functionality
-const showPiggyBankModal = ref(false)
-
-const openPiggyBankAdventure = () => {
-  console.log('🐷 [CHILD_GAMES] Opening Piggy Bank Adventure...')
-  showPiggyBankModal.value = true
-}
-
-// Handle Piggy Bank Adventure completion
-const handlePiggyBankCompleted = async (coinsEarned: number) => {
-  console.log('🎉 [CHILD_GAMES] Piggy Bank Adventure completed! Coins earned:', coinsEarned)
-  
-  // Update the adventure status to completed
-  const piggyBankAdventure = adventures.value.find(a => a.id === 1)
-  if (piggyBankAdventure) {
-    piggyBankAdventure.completed = true
-  }
-  
-  // Close the modal
-  showPiggyBankModal.value = false
-  
-  // Show success message
-  alert(`🎉 Congratulations! You completed the Piggy Bank Adventure and earned ${coinsEarned} coins!`)
-}
-</script> 
->>>>>>> 997c4a12
+</script>