--- conflicted
+++ resolved
@@ -1,12 +1,7 @@
 <template>
    <v-app>
     <router-view />
-<<<<<<< HEAD
-
-  </div>
-=======
   </v-app>
->>>>>>> 06e3b944
 </template>
 
 <script setup lang="ts">
