import { createRouter, createWebHistory } from 'vue-router'
import { useAuthStore } from '@/stores/auth'
import { useUserStore } from '@/stores/user'
import { useDashboardStore } from '@/stores/dashboard'

// Landing page
import LandingPage from '@/views/LandingPage.vue'
<<<<<<< HEAD
import ParentDashboard from '@/views/ParentDashboard.vue'
import AssignTask from '../views/AssignTask.vue'
import RedemptionSetting from '../views/RedemptionSetting.vue'
import TaskHistory from '../views/TaskHistory.vue'
import AddChild from '../views/AddChild.vue'
import ChildProgress from '../views/ChildProgress.vue'
=======
import ChildLayout from '@/layouts/ChildLayout.vue'
import TeenLayout from '@/layouts/TeenLayout.vue'

// Child views
import ChildDashboard from '@/views/child/ChildDashboard.vue'
import ChildGames from '@/views/child/ChildGames.vue'
import ChildSavings from '@/views/child/ChildSavings.vue'
import ChildGoals from '@/views/child/ChildGoals.vue'
import ChildShop from '@/views/child/ChildShop.vue'
import UserProfile from '@/views/UserProfile.vue'

// Teen views
import TeenDashboard from '@/views/teen/TeenDashboard.vue'
import TeenBudget from '@/views/teen/TeenBudget.vue'
import TeenGoals from '@/views/teen/TeenGoals.vue'
import TeenActivities from '@/views/teen/TeenActivities.vue'
import TeenExplore from '@/views/teen/TeenExplore.vue'
import TeenShop from '@/views/teen/TeenShop.vue'

// Auth pages
import LoginView from '@/views/auth/LoginView.vue'
import RegisterView from '@/views/auth/RegisterView.vue'
>>>>>>> 06e3b944

const routes = [
  {
    path: '/',
    name: 'Landing',
    component: LandingPage
  },
  {
<<<<<<< HEAD
    path: '/parentdashboard',
    name: 'ParentDashboard',
    component: ParentDashboard
  },
  {
    path: '/assigntask',
    name: 'AssignTask',
    component: AssignTask
  },
  {
    path: '/redeptionsetting',
    name: 'RedeptionSetting',
    component: RedemptionSetting
  },
  {
    path: '/taskhistory',
    name: 'TaskHistory',
    component: TaskHistory
  },
  {
    path: '/addchild',
    name: 'AddChild',
    component: AddChild
  },
  {
    path: '/childprogress',
    name: 'ChildProgress',
    component: ChildProgress
  },
  {
    path: '/childprogress/:id',
    name: 'ChildProgress',
    component: ChildProgress,
    props: true // Pass route params as props
  },
=======
    path: '/auth/login',
    name: 'Login',
    component: LoginView,
    meta: { requiresGuest: true }
  },
  {
    path: '/auth/register',
    name: 'Register',
    component: RegisterView,
    meta: { requiresGuest: true }
  },
  {
    path: '/child',
    component: ChildLayout,
    meta: { requiresAuth: true, role: 'younger_child' },
    redirect: '/child/dashboard',
    children: [
      {
        path: 'dashboard',
        name: 'ChildDashboard',
        component: ChildDashboard
      },
      {
        path: 'games',
        name: 'ChildGames',
        component: ChildGames
      },
      {
        path: 'savings',
        name: 'ChildSavings',
        component: ChildSavings
      },
      {
        path: 'goals',
        name: 'ChildGoals',
        component: ChildGoals
      },
      {
        path: 'shop',
        name: 'ChildShop',
        component: ChildShop
      },
      {
        path: 'profile',
        name: 'ChildProfile',
        component: UserProfile
      }
    ]
  },
  {
    path: '/teen',
    component: TeenLayout,
    meta: { requiresAuth: true, role: 'older_child' },
    redirect: '/teen/dashboard',
    children: [
      {
        path: 'dashboard',
        name: 'TeenDashboard',
        component: TeenDashboard
      },
      {
        path: 'budget',
        name: 'TeenBudget',
        component: TeenBudget
      },
      {
        path: 'goals',
        name: 'TeenGoals',
        component: TeenGoals
      },
      {
        path: 'activities',
        name: 'TeenActivities',
        component: TeenActivities
      },
      {
        path: 'explore',
        name: 'TeenExplore',
        component: TeenExplore
      },
      {
        path: 'shop',
        name: 'TeenShop',
        component: TeenShop
      },
      {
        path: 'profile',
        name: 'TeenProfile',
        component: UserProfile
      }
    ]
  },
  // Additional dashboard routes for other user types
  // {
  //   path: '/dashboard/parent',
  //   name: 'ParentDashboard',
  //   component: () => import('@/views/dashboard/ParentDashboard.vue'),
  //   meta: { requiresAuth: true, roles: ['parent'] }
  // },
  // {
  //   path: '/dashboard/teacher',
  //   name: 'TeacherDashboard',
  //   component: () => import('@/views/dashboard/TeacherDashboard.vue'),
  //   meta: { requiresAuth: true, roles: ['teacher'] }
  // },
  // Catch all route - redirect to landing
  {
    path: '/:pathMatch(.*)*',
    redirect: '/'
  }
>>>>>>> 06e3b944
]

const router = createRouter({
  history: createWebHistory(),
  routes
})

// Navigation guards
router.beforeEach(async (to, from, next) => {
  const authStore = useAuthStore()
  const userStore = useUserStore()
  const dashboardStore = useDashboardStore()
  
  console.log('Navigation attempt:', { to: to.path, from: from.path })
  
  // Check authentication status
  await authStore.checkAuth()
  
  const isAuthenticated = authStore.isAuthenticated
  const userRole = authStore.user?.role
  
  console.log('Auth status:', { isAuthenticated, userRole })
  
  // Handle routes that require authentication
  if (to.meta.requiresAuth && !isAuthenticated) {
    console.log('Redirecting to login - not authenticated')
    next('/auth/login')
    return
  }
  
  // Handle routes that require guest (not authenticated)
  if (to.meta.requiresGuest && isAuthenticated) {
    // Redirect to appropriate dashboard based on role
    const redirectPath = getRedirectPath(userRole)
    console.log('Redirecting authenticated user to:', redirectPath)
    next(redirectPath)
    return
  }
  
  // Handle role-based access
  if (to.meta.role && userRole && to.meta.role !== userRole) {
    // Redirect to appropriate dashboard based on role
    const redirectPath = getRedirectPath(userRole)
    console.log('Redirecting due to role mismatch:', { expected: to.meta.role, actual: userRole, redirectTo: redirectPath })
    next(redirectPath)
    return
  }
  
  // Load user data and dashboard data when entering authenticated routes
  if (isAuthenticated && authStore.user && to.meta.requiresAuth) {
    // Set user profile in user store
    if (!userStore.profile) {
      userStore.setProfile({
        id: authStore.user.id,
        fullName: authStore.user.fullName,
        email: authStore.user.email,
        username: authStore.user.username,
        role: authStore.user.role,
        coins: authStore.user.coins || 0,
        avatar: authStore.user.avatar || '👤',
        level: 5,
        streak: 12,
        totalCoinsEarned: authStore.user.coins || 0,
        goalsCompleted: 3,
        createdAt: authStore.user.createdAt,
        preferences: {
          soundEnabled: true,
          notificationsEnabled: true,
          theme: 'light'
        }
      })
      
      // Load user-specific data
      await userStore.loadUserData(authStore.user.id)
    }
    
    // Load dashboard data if entering dashboard routes
    if (to.path.includes('/child/') || to.path.includes('/teen/')) {
      await dashboardStore.loadDashboardData(userRole || '')
    }
  }
  
  console.log('Navigation allowed to:', to.path)
  next()
})

function getRedirectPath(role?: string) {
  switch (role) {
    case 'younger_child':
      return '/child/dashboard'
    case 'older_child':
      return '/teen/dashboard'
    case 'parent':
      return '/dashboard/parent'
    case 'teacher':
      return '/dashboard/teacher'
    default:
      return '/'
  }
}

export default router<|MERGE_RESOLUTION|>--- conflicted
+++ resolved
@@ -5,14 +5,6 @@
 
 // Landing page
 import LandingPage from '@/views/LandingPage.vue'
-<<<<<<< HEAD
-import ParentDashboard from '@/views/ParentDashboard.vue'
-import AssignTask from '../views/AssignTask.vue'
-import RedemptionSetting from '../views/RedemptionSetting.vue'
-import TaskHistory from '../views/TaskHistory.vue'
-import AddChild from '../views/AddChild.vue'
-import ChildProgress from '../views/ChildProgress.vue'
-=======
 import ChildLayout from '@/layouts/ChildLayout.vue'
 import TeenLayout from '@/layouts/TeenLayout.vue'
 
@@ -35,7 +27,14 @@
 // Auth pages
 import LoginView from '@/views/auth/LoginView.vue'
 import RegisterView from '@/views/auth/RegisterView.vue'
->>>>>>> 06e3b944
+
+// Parent views
+import ParentDashboard from '@/views/ParentDashboard.vue'
+import AssignTask from '../views/AssignTask.vue'
+import RedemptionSetting from '../views/RedemptionSetting.vue'
+import TaskHistory from '../views/TaskHistory.vue'
+import AddChild from '../views/AddChild.vue'
+import ChildProgress from '../views/ChildProgress.vue'
 
 const routes = [
   {
@@ -44,43 +43,6 @@
     component: LandingPage
   },
   {
-<<<<<<< HEAD
-    path: '/parentdashboard',
-    name: 'ParentDashboard',
-    component: ParentDashboard
-  },
-  {
-    path: '/assigntask',
-    name: 'AssignTask',
-    component: AssignTask
-  },
-  {
-    path: '/redeptionsetting',
-    name: 'RedeptionSetting',
-    component: RedemptionSetting
-  },
-  {
-    path: '/taskhistory',
-    name: 'TaskHistory',
-    component: TaskHistory
-  },
-  {
-    path: '/addchild',
-    name: 'AddChild',
-    component: AddChild
-  },
-  {
-    path: '/childprogress',
-    name: 'ChildProgress',
-    component: ChildProgress
-  },
-  {
-    path: '/childprogress/:id',
-    name: 'ChildProgress',
-    component: ChildProgress,
-    props: true // Pass route params as props
-  },
-=======
     path: '/auth/login',
     name: 'Login',
     component: LoginView,
@@ -173,13 +135,52 @@
       }
     ]
   },
-  // Additional dashboard routes for other user types
-  // {
-  //   path: '/dashboard/parent',
-  //   name: 'ParentDashboard',
-  //   component: () => import('@/views/dashboard/ParentDashboard.vue'),
-  //   meta: { requiresAuth: true, roles: ['parent'] }
-  // },
+  // Parent dashboard and related routes
+    {
+    path: '/parent',
+    meta: { requiresAuth: true, role: 'parent' },
+    redirect: '/parent/dashboard',
+    children: [
+      {
+        path: 'dashboard',
+        name: 'ParentDashboard',
+        component: ParentDashboard
+      },
+      {
+        path: 'assigntask',
+        name: 'AssignTask',
+        component: AssignTask
+      },
+      {
+        path: 'redemptionsetting',
+        name: 'RedemptionSetting',
+        component: RedemptionSetting
+      },
+      {
+        path: 'taskhistory',
+        name: 'TaskHistory',
+        component: TaskHistory
+      },
+      {
+        path: 'addchild',
+        name: 'AddChild',
+        component: AddChild
+      },
+      {
+        path: 'childprogress',
+        name: 'ChildProgress',
+        component: ChildProgress
+      },
+      {
+        path: 'childprogress/:id',
+        name: 'ChildProgressDetail',
+        component: ChildProgress,
+        props: true
+      }
+    ]
+  },
+
+  // Uncomment and implement teacher routes when ready
   // {
   //   path: '/dashboard/teacher',
   //   name: 'TeacherDashboard',
@@ -191,7 +192,6 @@
     path: '/:pathMatch(.*)*',
     redirect: '/'
   }
->>>>>>> 06e3b944
 ]
 
 const router = createRouter({
