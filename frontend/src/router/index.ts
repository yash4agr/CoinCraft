import { createRouter, createWebHistory } from 'vue-router'
import { useAuthStore } from '@/stores/auth'
import { useUserStore } from '@/stores/user'
import { useDashboardStore } from '@/stores/dashboard'

// Landing page
import LandingPage from '@/views/LandingPage.vue'

// Layouts
import TeacherLayout from '@/layouts/TeacherLayout.vue'
import ChildLayout from '@/layouts/ChildLayout.vue'
import TeenLayout from '@/layouts/TeenLayout.vue'

// Child views
import ChildDashboard from '@/views/child/ChildDashboard.vue'
import ChildGames from '@/views/child/ChildGames.vue'
import ChildSavings from '@/views/child/ChildSavings.vue'
import ChildGoals from '@/views/child/ChildGoals.vue'
import ChildShop from '@/views/child/ChildShop.vue'
import UserProfile from '@/views/UserProfile.vue'

// Teen views
import TeenDashboard from '@/views/teen/TeenDashboard.vue'
import TeenBudget from '@/views/teen/TeenBudget.vue'
import TeenGoals from '@/views/teen/TeenGoals.vue'
import TeenActivities from '@/views/teen/TeenActivities.vue'
import TeenExplore from '@/views/teen/TeenExplore.vue'
import TeenShop from '@/views/teen/TeenShop.vue'

// Auth pages
import LoginView from '@/views/auth/LoginView.vue'
import RegisterView from '@/views/auth/RegisterView.vue'

<<<<<<< HEAD
// Parent views
import ParentDashboard from '@/views/ParentDashboard.vue'
import AssignTask from '../views/AssignTask.vue'
import RedemptionSetting from '../views/RedemptionSetting.vue'
import TaskHistory from '../views/TaskHistory.vue'
import AddChild from '../views/AddChild.vue'
import ChildProgress from '../views/ChildProgress.vue'
=======

// Teacher views
import TeacherDashboard from '@/views/teacher/TeacherDashboard.vue'
import ClassProgress from '@/views/teacher/ClassProgress.vue'
import ModuleManagement from '@/views/teacher/ModuleManagement.vue'
import ClassManagement from '@/views/teacher/ClassManagement.vue'
>>>>>>> fa44e5f9

const routes = [
  {
    path: '/',
    name: 'Landing',
    component: LandingPage
  },
  {
    path: '/auth/login',
    name: 'Login',
    component: LoginView,
    meta: { requiresGuest: true }
  },
  {
    path: '/auth/register',
    name: 'Register',
    component: RegisterView,
    meta: { requiresGuest: true }
  },
  {
    path: '/child',
    component: ChildLayout,
    meta: { requiresAuth: true, role: 'younger_child' },
    redirect: '/child/dashboard',
    children: [
      {
        path: 'dashboard',
        name: 'ChildDashboard',
        component: ChildDashboard
      },
      {
        path: 'games',
        name: 'ChildGames',
        component: ChildGames
      },
      {
        path: 'savings',
        name: 'ChildSavings',
        component: ChildSavings
      },
      {
        path: 'goals',
        name: 'ChildGoals',
        component: ChildGoals
      },
      {
        path: 'shop',
        name: 'ChildShop',
        component: ChildShop
      },
      {
        path: 'profile',
        name: 'ChildProfile',
        component: UserProfile
      }
    ]
  },
  {
    path: '/teen',
    component: TeenLayout,
    meta: { requiresAuth: true, role: 'older_child' },
    redirect: '/teen/dashboard',
    children: [
      {
        path: 'dashboard',
        name: 'TeenDashboard',
        component: TeenDashboard
      },
      {
        path: 'budget',
        name: 'TeenBudget',
        component: TeenBudget
      },
      {
        path: 'goals',
        name: 'TeenGoals',
        component: TeenGoals
      },
      {
        path: 'activities',
        name: 'TeenActivities',
        component: TeenActivities
      },
      {
        path: 'explore',
        name: 'TeenExplore',
        component: TeenExplore
      },
      {
        path: 'shop',
        name: 'TeenShop',
        component: TeenShop
      },
      {
        path: 'profile',
        name: 'TeenProfile',
        component: UserProfile
      }
    ]
  },
<<<<<<< HEAD
  // Parent dashboard and related routes
    {
    path: '/parent',
    meta: { requiresAuth: true, role: 'parent' },
    redirect: '/parent/dashboard',
    children: [
      {
        path: 'dashboard',
        name: 'ParentDashboard',
        component: ParentDashboard
      },
      {
        path: 'assigntask',
        name: 'AssignTask',
        component: AssignTask
      },
      {
        path: 'redemptionsetting',
        name: 'RedemptionSetting',
        component: RedemptionSetting
      },
      {
        path: 'taskhistory',
        name: 'TaskHistory',
        component: TaskHistory
      },
      {
        path: 'addchild',
        name: 'AddChild',
        component: AddChild
      },
      {
        path: 'childprogress',
        name: 'ChildProgress',
        component: ChildProgress
      },
      {
        path: 'childprogress/:id',
        name: 'ChildProgressDetail',
        component: ChildProgress,
=======
  // Additional dashboard routes for other user types
  // {
  //   path: '/dashboard/parent',
  //   name: 'ParentDashboard',
  //   component: () => import('@/views/dashboard/ParentDashboard.vue'),
  //   meta: { requiresAuth: true, roles: ['parent'] }
  // },
// Teacher routes
  {
    path: '/teacher',
    component: TeacherLayout,
    meta: { requiresAuth: true, role: 'teacher' },
    redirect: '/teacher/dashboard',
    children: [
      {
        path: 'dashboard',
        name: 'TeacherDashboard',
        component: TeacherDashboard
      },
      {
        path: 'class-progress/:id?',
        name: 'ClassProgress',
        component: ClassProgress,
        props: true
      },
      {
        path: 'module-management',
        name: 'ModuleManagement',
        component: ModuleManagement
      },
      {
        path: 'class-management/:id?',
        name: 'ClassManagement',
        component: ClassManagement,
>>>>>>> fa44e5f9
        props: true
      }
    ]
  },
<<<<<<< HEAD

  // Uncomment and implement teacher routes when ready
  // {
  //   path: '/dashboard/teacher',
  //   name: 'TeacherDashboard',
  //   component: () => import('@/views/dashboard/TeacherDashboard.vue'),
  //   meta: { requiresAuth: true, roles: ['teacher'] }
  // },
=======
>>>>>>> fa44e5f9
  // Catch all route - redirect to landing
  {
    path: '/:pathMatch(.*)*',
    redirect: '/'
  }
]

const router = createRouter({
  history: createWebHistory(),
  routes
})

// Navigation guards
router.beforeEach(async (to, from, next) => {
  const authStore = useAuthStore()
  const userStore = useUserStore()
  const dashboardStore = useDashboardStore()
  
  console.log('Navigation attempt:', { to: to.path, from: from.path })
  
  // Check authentication status
  await authStore.checkAuth()
  
  const isAuthenticated = authStore.isAuthenticated
  const userRole = authStore.user?.role
  
  console.log('Auth status:', { isAuthenticated, userRole })
  
  // Handle routes that require authentication
  if (to.meta.requiresAuth && !isAuthenticated) {
    console.log('Redirecting to login - not authenticated')
    next('/auth/login')
    return
  }
  
  // Handle routes that require guest (not authenticated)
  if (to.meta.requiresGuest && isAuthenticated) {
    // Redirect to appropriate dashboard based on role
    const redirectPath = getRedirectPath(userRole)
    console.log('Redirecting authenticated user to:', redirectPath)
    next(redirectPath)
    return
  }
  
  // Handle role-based access
  if (to.meta.role && userRole && to.meta.role !== userRole) {
    // Redirect to appropriate dashboard based on role
    const redirectPath = getRedirectPath(userRole)
    console.log('Redirecting due to role mismatch:', { expected: to.meta.role, actual: userRole, redirectTo: redirectPath })
    next(redirectPath)
    return
  }
  
  // Load user data and dashboard data when entering authenticated routes
  if (isAuthenticated && authStore.user && to.meta.requiresAuth) {
    // Set user profile in user store
    if (!userStore.profile) {
      userStore.setProfile({
        id: authStore.user.id,
        fullName: authStore.user.fullName,
        email: authStore.user.email,
        username: authStore.user.username,
        role: authStore.user.role,
        coins: authStore.user.coins || 0,
        avatar: authStore.user.avatar || '👤',
        level: 5,
        streak: 12,
        totalCoinsEarned: authStore.user.coins || 0,
        goalsCompleted: 3,
        createdAt: authStore.user.createdAt,
        preferences: {
          soundEnabled: true,
          notificationsEnabled: true,
          theme: 'light'
        }
      })
      
      // Load user-specific data
      await userStore.loadUserData(authStore.user.id)
    }
    
    // Load dashboard data if entering dashboard routes
    if (to.path.includes('/child/') || to.path.includes('/teen/')) {
      await dashboardStore.loadDashboardData(userRole || '')
    }
  }
  
  console.log('Navigation allowed to:', to.path)
  next()
})

function getRedirectPath(role?: string) {
  switch (role) {
    case 'younger_child':
      return '/child/dashboard'
    case 'older_child':
      return '/teen/dashboard'
    case 'parent':
      return '/parent/dashboard'
    case 'teacher':
      return '/teacher/dashboard'
    default:
      return '/'
  }
}

export default router<|MERGE_RESOLUTION|>--- conflicted
+++ resolved
@@ -31,7 +31,6 @@
 import LoginView from '@/views/auth/LoginView.vue'
 import RegisterView from '@/views/auth/RegisterView.vue'
 
-<<<<<<< HEAD
 // Parent views
 import ParentDashboard from '@/views/ParentDashboard.vue'
 import AssignTask from '../views/AssignTask.vue'
@@ -39,14 +38,12 @@
 import TaskHistory from '../views/TaskHistory.vue'
 import AddChild from '../views/AddChild.vue'
 import ChildProgress from '../views/ChildProgress.vue'
-=======
 
 // Teacher views
 import TeacherDashboard from '@/views/teacher/TeacherDashboard.vue'
 import ClassProgress from '@/views/teacher/ClassProgress.vue'
 import ModuleManagement from '@/views/teacher/ModuleManagement.vue'
 import ClassManagement from '@/views/teacher/ClassManagement.vue'
->>>>>>> fa44e5f9
 
 const routes = [
   {
@@ -147,7 +144,6 @@
       }
     ]
   },
-<<<<<<< HEAD
   // Parent dashboard and related routes
     {
     path: '/parent',
@@ -188,15 +184,10 @@
         path: 'childprogress/:id',
         name: 'ChildProgressDetail',
         component: ChildProgress,
-=======
-  // Additional dashboard routes for other user types
-  // {
-  //   path: '/dashboard/parent',
-  //   name: 'ParentDashboard',
-  //   component: () => import('@/views/dashboard/ParentDashboard.vue'),
-  //   meta: { requiresAuth: true, roles: ['parent'] }
-  // },
-// Teacher routes
+      },
+    ]
+  },
+  // Teacher routes
   {
     path: '/teacher',
     component: TeacherLayout,
@@ -223,28 +214,17 @@
         path: 'class-management/:id?',
         name: 'ClassManagement',
         component: ClassManagement,
->>>>>>> fa44e5f9
         props: true
       }
     ]
   },
-<<<<<<< HEAD
-
-  // Uncomment and implement teacher routes when ready
-  // {
-  //   path: '/dashboard/teacher',
-  //   name: 'TeacherDashboard',
-  //   component: () => import('@/views/dashboard/TeacherDashboard.vue'),
-  //   meta: { requiresAuth: true, roles: ['teacher'] }
-  // },
-=======
->>>>>>> fa44e5f9
   // Catch all route - redirect to landing
   {
     path: '/:pathMatch(.*)*',
     redirect: '/'
   }
 ]
+
 
 const router = createRouter({
   history: createWebHistory(),
