
import { defineConfig } from 'vite'
import vue from '@vitejs/plugin-vue'
import path from 'path'
import vuetify from 'vite-plugin-vuetify'

export default defineConfig({
<<<<<<< HEAD
  plugins: [vue()],
  resolve: {
    alias: {
      '@': path.resolve(__dirname, 'src')
=======
  plugins: [
    vue(),
    vuetify({autoImport: true})
  ],
  resolve : {
    alias: {
      '@' : path.resolve(__dirname, './src')

>>>>>>> 06e3b944
    }
  }
})<|MERGE_RESOLUTION|>--- conflicted
+++ resolved
@@ -5,12 +5,6 @@
 import vuetify from 'vite-plugin-vuetify'
 
 export default defineConfig({
-<<<<<<< HEAD
-  plugins: [vue()],
-  resolve: {
-    alias: {
-      '@': path.resolve(__dirname, 'src')
-=======
   plugins: [
     vue(),
     vuetify({autoImport: true})
@@ -19,7 +13,6 @@
     alias: {
       '@' : path.resolve(__dirname, './src')
 
->>>>>>> 06e3b944
     }
   }
 })